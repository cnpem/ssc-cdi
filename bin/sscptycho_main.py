from concurrent.futures import thread
import sscResolution
import sscPtycho
import sscCdi
import sscIO
from sscPimega import pi540D

from sys import argv
import os
from time import time
import h5py
import pandas as pd
import json
import numpy as np
import math
from PIL import Image
import uuid
import SharedArray as sa
import multiprocessing
import multiprocessing.sharedctypes
from threading import Thread

import matplotlib.pyplot as plt
import matplotlib
# matplotlib.use('Agg')

from operator import sub

from numpy.fft import fftshift as shift
from numpy.fft import ifftshift as ishift
from numpy.fft import fft2 as fft2
from numpy.fft import ifft2 as ifft2

# from sscptycho_functions import *
from sscptycho_restauration import *

#+++++++++++++++++++++++++++++++++++++++++++++++++
#
# MAIN APPLICATION (for Sirius/caterete beamline)
#
# +++++++++++++++++++++++++++++++++++++++++++++++++

def preview_ptycho(jason, phase, absol, probe, frame = 0):
    if jason['Preview']:  # Preview Reconstruction:
        # # '''
        # plt.figure()
        # plt.scatter(probe_positionsi[:, 0], probe_positionsi[:, 1])
        # plt.scatter(datapack['rois'][:, 0, 0], datapack['rois'][:, 0, 1])
        # plt.savefig(jason['PreviewFolder'] + '/scatter_2d.png', format='png', dpi=300)
        # plt.clf()
        # plt.close()
        # # '''

        # Show probe:
        plotshow([abs(Prop(p, jason['f1'])) for p in probe[frame]] + [p for p in probe[frame]], file=jason['PreviewFolder'] + '/probe_2d_' + str(frame), nlines=2)

        # Show object:
        # ango = np.angle(sinogram[frame])
        # abso = np.clip(abs(sinogram[frame]), 0.0, np.max(abs(sinogram[frame][hsize:maxroi, hsize:maxroi])))
        # abso = abs(sinogram[frame])

        plotshow([phase[frame], absol[frame]], subplot_title=['Phase', 'Magnitude'], file=jason['PreviewFolder'] + '/object_2d_' + str(frame), cmap='gray', nlines=1)
        

def cat_ptycho_3d(difpads,args):

    jason, ibira_datafolder, scans_string, positions_string = args

    sinogram = []
    probe = []
    bkg = [] 

    '''
        BEGIN MAIN PTYCHO RUN
    '''  
    count = -1
    for acquisitions_folder in jason['Acquisition_Folders']:  # loop when multiple acquisitions were performed for a 3D recon

        count += 1

        print('Starting restauration for acquisition: ', acquisitions_folder)

        filepaths, filenames = sscCdi.caterete.misc.list_files_in_folder(os.path.join(ibira_datafolder, acquisitions_folder,scans_string), look_for_extension=".hdf5")
<<<<<<< HEAD
        
        if jason['Frames'] != []:
            filepaths, filenames = sscCdi.caterete.misc.select_specific_angles(jason['Frames'], filepaths,  filenames)
=======
        if jason['Projections'] != []:
            filepaths, filenames = sscCdi.caterete.misc.select_specific_angles(jason['Projections'], filepaths,  filenames)
>>>>>>> e9f36614
        
        total_frames = len(filenames)
        print('\nFilenames in cat_ptycho_3d: ', filenames)
        args = [jason, filenames, filepaths, ibira_datafolder, acquisitions_folder, scans_string, positions_string]

        # Compute object size, object pixel size for the first frame and use it in all 3D ptycho
        if count == 0:
            object_shapey, object_shapex, maxroi, hsize, object_pixel_size, jason = set_object_shape(difpads[count],args)
            jason["object_pixel"] = object_pixel_size
            args[0] = jason # update args

        params = (args,maxroi,hsize,(object_shapey,object_shapex),total_frames)

        threads = len(jason['GPUs'])
        
        # Main ptycho iteration on ALL frames in threads
        sinogram3d ,probe3d, bkg3d = ptycho3d_batch(difpads[count], threads, params)

        sinogram.append(sinogram3d)
        probe.append(probe3d)
        bkg.append(bkg3d)


    '''
        END MAIN PTYCHO RUN
    '''
    return sinogram,probe,bkg


def cat_ptycho_2d(difpads,args):
    print('Difpadshape:',difpads.shape)

    jason, ibira_datafolder, scans_string, positions_string = args

    sinogram = []
    probe = []
    bkg = [] 

    '''
        BEGIN MAIN PTYCHO RUN
    '''  

    filepaths, filenames = sscCdi.caterete.misc.list_files_in_folder(os.path.join(ibira_datafolder, jason['Acquisition_Folders'][0],scans_string), look_for_extension=".hdf5")
        
    if jason['Frames'] != []:
        filepaths, filenames = sscCdi.caterete.misc.select_specific_angles(jason['Frames'], filepaths, filenames)

    total_frames = len(filenames)
    args = [jason, filenames, filepaths, ibira_datafolder, jason['Acquisition_Folders'][0], scans_string, positions_string]

    # Compute object size, object pixel size for the first frame and use it in all 3D ptycho
    object_shapey, object_shapex, maxroi, hsize, object_pixel_size, jason = set_object_shape(difpads,args)
    jason["object_pixel"] = object_pixel_size
    args[0] = jason # update args

    params = (args,maxroi,hsize,(object_shapey,object_shapex),total_frames)
    
    sinogram = np.zeros((1,object_shapey,object_shapex),dtype = complex) # build 3D Sinogram
    probe    = np.zeros((1,1,difpads.shape[-2],difpads.shape[-1]),dtype = complex)
    bkg      = np.zeros((1,difpads.shape[-2],difpads.shape[-1]))
    
    # Main ptycho iteration on ALL frames in threads
    sinogram, probe, bkg = ptycho_main(difpads, sinogram, probe, bkg, params, 0, 1, jason['GPUs'])

    '''
        END MAIN PTYCHO RUN
    '''

    return sinogram,probe,bkg
    

#TODO: if you put one frame, it will be done by 2d code and it will be set as frame 0, always

if __name__ == '__main__':

    t0 = time()

    jason = json.load(open(argv[1]))  # Open jason file
    create_output_directories(jason)

    np.random.seed(jason['Seed'])  # define seed for generation of the same random values

    if 'PreviewGCC' not in jason: jason['PreviewGCC'] = False # flag to save previews of interest only to GCC, not to the beamline user
    print(jason['PreviewGCC'])
    #=========== Set Parameters and Folders =====================
    
    if jason['InitialObj'] != "": # definition of paths for initial guesses
        jason['InitialObj'] = jason['ObjPath'] + jason['InitialObj']
    if jason['InitialProbe'] != "":
        jason['InitialProbe'] = jason['ProbePath'] + jason['InitialProbe']
    if jason['InitialBkg'] != "":
        jason['InitialBkg'] = jason['BkgPath'] + jason['InitialBkg']

    ibira_datafolder = jason['ProposalPath'] 
    print('\nibira_datafolder = ', ibira_datafolder)

    aquisition_folder = jason["Acquisition_Folders"][0]
    print('\nacquisition_folder = ',aquisition_folder)
 
    if 'OldFormat' not in jason: # flag to indicate if we are working with old or new input file format. Old format will be deprecated in the future.

        scans_string = 'scans'
        positions_string = 'positions'

        images_folder    = os.path.join(aquisition_folder,'images')
        positions_folder = os.path.join(ibira_datafolder,aquisition_folder,'positions')
        scans_folder     = os.path.join(ibira_datafolder,aquisition_folder,'scans')

        input_dict = json.load(open(os.path.join(ibira_datafolder,aquisition_folder,'mdata.json')))
        jason["Energy"] = input_dict['/entry/beamline/experiment']["energy"]
        jason["DetDistance"] = input_dict['/entry/beamline/experiment']["distance"]*1e-3 # convert to meters
        jason["RestauredPixelSize"] = input_dict['/entry/beamline/detector']['pimega']["pixel size"]*1e-6 # convert to microns

        jason["EmptyFrame"] = os.path.join(ibira_datafolder,images_folder,'empty.hdf5')
        jason["FlatField"]  = os.path.join(ibira_datafolder,images_folder,'flat.hdf5')
         # jason["Mask"]       = os.path.join(ibira_datafolder,images_folder,'mask.hdf5')

    else:
        scans_string = ''
        positions_string = ''
        flatfield = np.load(jason["FlatField"])
        empty = np.asarray(h5py.File(jason['EmptyFrame'], 'r')['/entry/data/data']).squeeze().astype(np.float32)
    
    filepaths, filenames = sscCdi.caterete.misc.list_files_in_folder(os.path.join(ibira_datafolder, aquisition_folder,scans_string), look_for_extension=".hdf5")

    if jason['Projections'] != []:
        filepaths, filenames = sscCdi.caterete.misc.select_specific_angles(jason['Projections'], filepaths, filenames)
    

    args = (jason, ibira_datafolder, scans_string, positions_string)

    #=========== MAIN PTYCHO RUN: RESTAURATION + PTYCHO 3D and 2D =====================
    t1 = time()

    if len(filenames) > 1: # 3D
        
        difpads,_ , jason = restauration_cat_3d(args,jason['PreviewGCC'],jason['SaveDifpads'],jason['ReadRestauredDifpads']) # Restauration of ALL Projections (difpads - real, is a list of size len(Aquisition_folders))
        t2 = time()
        object,probe,bkg  =  cat_ptycho_3d(difpads,args) # Ptycho of ALL Projections (object - complex, probe - complex, bkg - real, are a list of size len(Aquisition_folders))
        t3 = time()
        if len(object) > 1: # Concatenate if projections are divided into more than one folder (All projections in each folder are resolved together, and put on a list of size len(Aquisition_folders))
            object = np.concatenate(object, axis = 0)
            probe  = np.concatenate(probe, axis = 0)
            bkg    = np.concatenate(bkg, axis = 0)
        else: # If one folder, get the first (and only) item on list
            object = object[0]
            probe  = probe[0]
            bkg    = bkg[0]
    else:
        difpads,_ , jason = restauration_cat_2d(args,jason['PreviewGCC'],jason['SaveDifpads'],jason['ReadRestauredDifpads']) # Restauration of 2D Projection (difpads - real, is a ndarray of size (1,:,:,:))
        t2 = time()
        object,probe,bkg  = cat_ptycho_2d(difpads,args) # Ptycho of 2D Projection (object - complex, probe - complex, bkg - real, are a ndarray of size (1,:,:), (1,:,:,:), (1,:,:) )
        t3 = time()

    print('Finished Ptycho reconstruction!')

    cropped_sinogram = crop_sinogram(object, jason)
    
    t4 = time()
    
    if jason['Phaseunwrap'][0]: # Apply phase unwrap to data
        phase,absol = apply_phase_unwrap(cropped_sinogram, jason,False,False) # phase = np.angle(object), absol = np.abs(object)
    else:
        phase = np.angle(cropped_sinogram)
        absol = np.abs(cropped_sinogram)

    t5 = time()
    preview_ptycho(jason, phase, absol, probe, frame=0)
  
    calculate_FRC(cropped_sinogram, jason)

    if jason["LogfilePath"] != "":  sscCdi.caterete.misc.save_json_logfile(jason["LogfilePath"], jason) # overwrite logfile with new information

    print('Saving Object, Probe and Background!')
            
    if jason['SaveObj']:
        if jason['SaveObjname'] != "":
            save_variable2(phase, jason['ObjPath'] + 'phase_' + aquisition_folder, savename=jason['ObjPath'] + 'phase_' + aquisition_folder + '_' + jason['SaveObjname'])
            save_variable2(absol, jason['ObjPath'] + 'absol_' + aquisition_folder, savename=jason['ObjPath'] + 'absol_' + aquisition_folder + '_' + jason['SaveObjname'])
            if jason['SaveComplexObject']:
                save_variable(object, jason['ObjPath'] + 'object_' + aquisition_folder, savename=jason['ObjPath'] + aquisition_folder + '_' + jason['SaveObjname'])

        else:
            save_variable2(phase, jason['ObjPath'] + 'phase_' + aquisition_folder)
            save_variable2(absol, jason['ObjPath'] + 'absol_' + aquisition_folder)
            if jason['SaveComplexObject']:    
                save_variable(object, jason['ObjPath'] + 'object_' + aquisition_folder)

    if jason['SaveProbe']:
        if jason['SaveProbename'] != "":
            save_variable(probe, jason['ProbePath'] + 'probe_' + aquisition_folder, savename=jason['ProbePath'] + aquisition_folder + '_' + jason['SaveProbename'])
        else:
            save_variable(probe, jason['ProbePath'] + 'probe_' + aquisition_folder)

    if jason['SaveBkg']:
        if jason['SaveBkgname'] != "":
            save_variable(bkg, jason['BkgPath'] + 'bkg_' + aquisition_folder, savename=jason['BkgPath'] + aquisition_folder + '_' + jason['SaveBkgname'])
        else:
            save_variable(bkg, jason['BkgPath'] + 'bkg_' + aquisition_folder)

    t6 = time()
    print(f'\nElapsed time for restauration of all difpads: {t2 - t1:.2f} seconds = {(t2 - t1) / 60:.2f} minutes')
    print(f'Ptycho batch total time: {t3 - t2:.2f} seconds = {(t3 - t2) / 60:.2f} minutes')
    print(f'Auto Crop object time: {t4 - t3:.2f} seconds = {(t4 - t3) / 60:.2f} minutes')
    print(f'Phase unwrap object time: {t5 - t4:.2f} seconds = {(t5 - t4) / 60:.2f} minutes')
    print(f'Total time: {t6 - t0:.2f} seconds = {(t6 - t0) / 60:.2f} minutes')<|MERGE_RESOLUTION|>--- conflicted
+++ resolved
@@ -81,14 +81,8 @@
         print('Starting restauration for acquisition: ', acquisitions_folder)
 
         filepaths, filenames = sscCdi.caterete.misc.list_files_in_folder(os.path.join(ibira_datafolder, acquisitions_folder,scans_string), look_for_extension=".hdf5")
-<<<<<<< HEAD
-        
-        if jason['Frames'] != []:
-            filepaths, filenames = sscCdi.caterete.misc.select_specific_angles(jason['Frames'], filepaths,  filenames)
-=======
         if jason['Projections'] != []:
             filepaths, filenames = sscCdi.caterete.misc.select_specific_angles(jason['Projections'], filepaths,  filenames)
->>>>>>> e9f36614
         
         total_frames = len(filenames)
         print('\nFilenames in cat_ptycho_3d: ', filenames)
