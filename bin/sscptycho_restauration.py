--- conflicted
+++ resolved
@@ -308,12 +308,7 @@
         else:
             mask = np.zeros_like(h5f[0])
     else:
-<<<<<<< HEAD
         mask = h5py.File(jason["Mask"], 'r')['entry/data/data'][()][0, 0, :, :]
-=======
-        mask = h5py.File(jason["Mask"], 'r')['entry/data/data'][()][0, :, :]
-        #mask = np.flip(mask,0)
->>>>>>> e9f36614
     
     mask = np.flip(mask,0)
 
