--- conflicted
+++ resolved
@@ -8,7 +8,6 @@
 
 extern "C" {
 
-<<<<<<< HEAD
     /**
      * CUDA Kernel. Computes the real space reflector.
      * */
@@ -30,28 +29,6 @@
                 complex(wavefront(idz * probe.shape.z + m, idy, idx));
             exitwave(idz * probe.shape.z + m, idy, idx) = ew;
         }
-=======
-/**
- * CUDA Kernel. Computes the real space reflector.
- * */
-__global__ void k_RAAR_reflect_Rspace(GArray<complex> exitwave, const GArray<complex> probe, const GArray<complex> object,  const GArray<complex16> wavefront, const Position *p_rois, float objbeta) {
-
-    const int idx = blockIdx.x * blockDim.x + threadIdx.x;
-    if (idx >= probe.shape.x) return;
-    const int idy = blockIdx.y * blockDim.y + threadIdx.y;
-    const int idz = blockIdx.z;
-
-    const int objposx = idx + (int)(p_rois[idz].x); // getting floor the integer value from float pixel value. Should we get the nearest integer?
-    const int objposy = idy + (int)(p_rois[idz].y);
-
-    const complex obj = object(objposy, objposx);
-
-    const int num_modes = probe.shape.z;
-
-    for (size_t m = 0; m < num_modes; m++) {
-        complex ew = probe(m, idy, idx) * obj * 2.0f - complex(wavefront(idz * probe.shape.z + m, idy, idx));
-        exitwave(idz * probe.shape.z + m, idy, idx) = ew;
->>>>>>> c94f0e5a
     }
 
     /**
@@ -127,7 +104,6 @@
 }
 
 RAAR *CreateRAAR(float *difpads, const dim3 &difshape, complex *probe, const dim3 &probeshape, complex *object,
-<<<<<<< HEAD
         const dim3 &objshape, Position *rois, int numrois, int batchsize, float *rfact,
         const std::vector<int> &gpus, float *objsupp, float *probesupp, int numobjsupp,
         float wavelength_m, float pixelsize_m, float distance_m,
@@ -143,23 +119,6 @@
                 poscorr_iter,
                 step_obj, step_probe,
                 reg_obj, reg_probe);
-=======
-                 const dim3 &objshape, Position *rois, int numrois, int batchsize, float *rfact,
-                 const std::vector<int> &gpus, float *objsupp, float *probesupp, int numobjsupp,
-                 float wavelength_m, float pixelsize_m, float distance_m,
-                 int poscorr_iter,
-                 float step_obj, float step_probe,
-                 float reg_obj, float reg_probe) {
-
-    RAAR *raar = new RAAR();
-
-    raar->ptycho = CreatePtycho(difpads, difshape, probe, probeshape, object, objshape, rois, numrois, batchsize, rfact,
-                            gpus, objsupp, probesupp, numobjsupp,
-                            wavelength_m, pixelsize_m, distance_m,
-                            poscorr_iter,
-                            step_obj, step_probe,
-                            reg_obj, reg_probe);
->>>>>>> c94f0e5a
 
     const size_t wavefront_size = raar->ptycho->probe->size
         * raar->ptycho->total_num_rois * raar->ptycho->gpus.size();
@@ -168,7 +127,6 @@
         MemoryType::EAllocGPU : MemoryType::EAllocCPU;
 
     const size_t num_batches = PtychoNumBatches(*raar->ptycho);
-<<<<<<< HEAD
     raar->temp_wavefront.reserve(num_batches);
     for (int i = 0; i < num_batches; i++) {
         size_t batchsize = raar->ptycho->positions[i]->arrays[0]->sizez;
@@ -178,14 +136,6 @@
                     raar->ptycho->gpus, wf_memtype);
         newphistack->SetToZero();
         raar->temp_wavefront.push_back(newphistack);
-=======
-
-    for (int i = 0; i < num_batches; i++) {
-        size_t batchsize = raar->ptycho->positions[i]->arrays[0]->sizez;
-        auto *newphistack = new hcMImage(raar->ptycho->probe->sizex, raar->ptycho->probe->sizey,  batchsize * raar->ptycho->probe->sizez, true, raar->ptycho->gpus, MemoryType::EAllocGPU);
-        newphistack->SetGPUToZero();
-        raar->previous_wavefront.push_back(newphistack);
->>>>>>> c94f0e5a
     }
     return raar;
 }
@@ -226,20 +176,11 @@
             if (raar.ptycho->positions[section]->arrays[g]->sizez > 0) {
                 SetDevice(raar.ptycho->gpus, g);
 
-<<<<<<< HEAD
                 KRAAR_ObjPs<<<blk, thr>>>(raar.ptycho->object->arrays[g][0], raar.ptycho->probe->arrays[g][0],
                         cur_temp_wavefront.arrays[g][0],
                         raar.ptycho->positions[section]->arrays[g][0],
                         raar.ptycho->object_num->arrays[g][0], raar.ptycho->object_div->arrays[g][0]);
 
-=======
-                KRAAR_ObjPs<<<blk, thr>>>(raar.ptycho->object->arrays[g][0],
-                                          raar.ptycho->probe->arrays[g][0],
-                                          raar.previous_wavefront[section]->arrays[g][0],
-                                          raar.ptycho->positions[section]->arrays[g][0],
-                                          raar.ptycho->object_num->arrays[g][0], 
-                                          raar.ptycho->object_div->arrays[g][0]);
->>>>>>> c94f0e5a
             }
 
         raar.temp_wavefront[section]->CopyFrom(cur_temp_wavefront);
@@ -296,16 +237,12 @@
 
     const dim3 difpadshape = raar.ptycho->diff_pattern_shape;
 
-<<<<<<< HEAD
     rMImage cur_difpad(difpadshape.x, difpadshape.y, raar.ptycho->multibatchsize,
             false, raar.ptycho->gpus, MemoryType::EAllocGPU);
 
     hcMImage cur_temp_wavefront(raar.ptycho->probe->sizex, raar.ptycho->probe->sizey,
             raar.ptycho->singlebatchsize * raar.ptycho->probe->sizez, true,
             raar.ptycho->gpus, MemoryType::EAllocGPU);
-=======
-    rMImage cur_difpad(difpadshape.x, difpadshape.y, raar.ptycho->multibatchsize, false, raar.ptycho->gpus, MemoryType::EAllocGPU);
->>>>>>> c94f0e5a
 
     for (int iter = 0; iter < iterations; iter++) {
 
@@ -316,7 +253,6 @@
         const size_t num_batches = PtychoNumBatches(*raar.ptycho);
         for (int batch_idx = 0; batch_idx < num_batches; batch_idx++) {
 
-<<<<<<< HEAD
             const size_t difpad_batch_zsize = raar.ptycho->positions[batch_idx]->sizez;
             const size_t global_idx = batch_idx * raar.ptycho->multibatchsize;
             float *difpad_batch_ptr = raar.ptycho->cpu_diff_pattern +
@@ -327,11 +263,6 @@
 
             cur_temp_wavefront.Resize(probeshape.x, probeshape.y, difpad_batch_zsize);
             raar.temp_wavefront[batch_idx]->CopyTo(cur_temp_wavefront);
-=======
-          const size_t difpad_batch_zsize = raar.ptycho->positions[batch_idx]->sizez;
-          const size_t global_idx = batch_idx * raar.ptycho->multibatchsize;
-          float *difpad_batch_ptr = raar.ptycho->cpu_diff_pattern +  global_idx * difpadshape.x * difpadshape.y;
->>>>>>> c94f0e5a
 
             const size_t ngpus = PtychoNumGpus(*raar.ptycho);
             for (int gpu_idx = 0; gpu_idx < ngpus; gpu_idx++) {
@@ -379,17 +310,12 @@
         probevelocity.SetGPUToZero();
 
         if (iter != 0) {
-<<<<<<< HEAD
             RAARApplyProbeUpdate(raar, probevelocity,
                     raar.ptycho->probestep, raar.ptycho->probemomentum,
                     raar.ptycho->probereg, cur_temp_wavefront); // updates in real space
             RAARApplyObjectUpdate(raar, objvelocity,
                     raar.ptycho->objstep, raar.ptycho->objmomentum,
                     raar.ptycho->objreg, cur_temp_wavefront);
-=======
-            RAARApplyProbeUpdate(raar, probevelocity, raar.ptycho->probestep, raar.ptycho->probemomentum, raar.ptycho->probereg); // updates in real space
-            RAARApplyObjectUpdate(raar, objvelocity,  raar.ptycho->objstep, raar.ptycho->objmomentum, raar.ptycho->objreg);
->>>>>>> c94f0e5a
         }
 
         if (raar.ptycho->poscorr_iter &&  (iter + 1) % raar.ptycho->poscorr_iter == 0){
