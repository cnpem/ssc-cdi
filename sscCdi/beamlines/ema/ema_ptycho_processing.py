import numpy as np
import h5py, os


""" sscCdi relative imports"""
from ...ptycho.ptychography import set_object_shape, set_object_pixel_size, call_ptychography
from ...misc import add_to_hdf5_group, wavelength_meters_from_energy_keV

def ema_ptychography(input_dict,DPs):
    """Read restored diffraction data, read probe positions, calculate object parameters, calls ptychography and returns recostruction arrays

    Args:
        input_dict (dict): dictionary of inputs
            keys:
                "object_shape": added to the dictionary, object shape
                "incoherent_modes": list of incoherent modes
                "hdf5_output": output hdf5 file
        DPs (array): diffraction patterns

    Returns:
        sinogram: numpy array containing reconstructed frames
        probes: numpy array containing reconstructed probes
        input_dict (dict): updated input dictionary
    """    

    # defining flag for initial probe from previous ptycho
    # initial_probe = input_dict["probe_from_previous"]

    probe_positions = read_ema_probe_positions(input_dict,DPs.shape)

    input_dict["object_shape"] = set_object_shape(input_dict["object_padding"],DPs.shape,probe_positions) # add object shape to input_dict

    sinogram = np.zeros((1,input_dict["object_shape"][0],input_dict["object_shape"][1]),dtype=np.complex64) # first dimension to be expanded in the future for multiple angles
    probes   = np.zeros((1,input_dict["incoherent_modes"],DPs.shape[-2],DPs.shape[-1]),dtype=np.complex64)
    sinogram[0, :, :], probes[0, :, :, :], corrected_positions, error, metadata = call_ptychography(input_dict,DPs,probe_positions)

<<<<<<< HEAD
    # add_to_hdf5_group(input_dict["hdf5_output"],'recon','error',np.array(error))
    # if initial_probe:
    #     print("Second ptycho run")
    #     sinogram[0, :, :], probes[0, :, :, :], error, _ = call_ptychography(input_dict,DPs,probe_positions,initial_probe=probes[0, :, :, :])
=======
    add_to_hdf5_group(input_dict["hdf5_output"],'recon','error',np.array(error))
    if initial_probe:
        print("Second ptycho run")
        sinogram[0, :, :], probes[0, :, :, :], corrected_positions, error, metadata= call_ptychography(input_dict,DPs,probe_positions,initial_probe=probes[0, :, :, :])
>>>>>>> 366754dd

    # add_to_hdf5_group(input_dict["hdf5_output"],'log','error',np.array(error))

    return sinogram, probes, input_dict

def define_paths(input_dict):
    """ Defines paths of interest for the ptychographic reconstruction and adds them to dictionary variable. Creates folders of interest and instantiates hdf5 output file

    Args:
        input_dict (dict): dictionary of inputs
            keys:
                "data_path": folders location
                "beamline_parameters_path": location of beamline parameters
    Returns:
        input_dict: updated input dictionary
            updated keys:
                "versions": versions of used packages
                "dataset_name": data set of file
                "output_path": location of output files
                "temporary_output": location of temporary files
                "energy": beamline energy
                "detector_distance": detector distance
                "detector_pixel_size": restored pixel size
                "detector_exposure": detector exposure
                "datetime": string with time and date to name files
                "hdf5_output": hdf5 output
    """
    
    #=========== Set Parameters and Folders =====================
    print('\tData path: ',input_dict['data_path'] )
 
    import sscCdi
    input_dict["versions"] = f"sscCdi={sscCdi.__version__}"

    input_dict["dataset_name"] = input_dict['data_path'].rsplit('/',1)[1].rsplit('.')[0]
    # input_dict["output_path"] = input_dict["beamline_parameters_path"].rsplit('/',1)[0]
    print("\tOutput path:", input_dict["output_path"])

    input_dict["output_path"]  = os.path.join(input_dict["output_path"])
    input_dict["temporary_output"]  = os.path.join(input_dict["output_path"],'temp')

    data = h5py.File(input_dict["beamline_parameters_path"],'r')
    
    input_dict["energy"]               = data['entry/info_exp/Energy(KeV)'][()] # keV
    # input_dict["detector_distance"]    = data['entry/info_exp/dist(mm)'][()]*1e-3 # convert to meters
    input_dict["detector_pixel_size"]  = data['entry/info_exp/pixel(um)'][()]*1e-6 # convert to meters 

    data.close()

    input_dict["datetime"] = get_datetime(input_dict["dataset_name"])
    input_dict["hdf5_output"] = os.path.join(input_dict["output_path"],input_dict["datetime"]+".hdf5") # create output hdf5 file

    hdf5_output = h5py.File(input_dict["hdf5_output"], "w")
    hdf5_output.create_group("recon")
    hdf5_output.create_group("log")

    return input_dict

def get_datetime(name):
    """
    Get custom str with acquisition name and current datetime to use as filename

    Args:
        name (str): name of current acquisition
    Returns:
        datetime (str): filename with current date and time
    """    
    from datetime import datetime
    now = datetime.now()
    dt_string = now.strftime("%y%m%d-%Hh%Mm")
    datetime = dt_string + "_" + name.split('.')[0]
    return datetime 

def read_ema_probe_positions(input_dict,sinogram_shape):
    """
    Read probe positions and convert from meters to pixels

    Args:
        input_dict (dict): dictionary of inputs
            keys:
                "object_padding":
                "object_pixel":
        sinogram_shape (array): tuple with sinogram size

    Returns:
        positions_pixels (array): array with probe positions in pixels
    """    

    if "wavenlegnth" not in input_dict:
        input_dict["wavelength"] = wavelength_meters_from_energy_keV(input_dict['energy'])
    
    positions_mm = read_position_metadata(input_dict)
    input_dict = set_object_pixel_size(input_dict,sinogram_shape[1]) 
    positions_pixels = convert_probe_positions_meters_to_pixels(input_dict["object_padding"],input_dict["object_pixel"], positions_mm)

    return positions_pixels

def convert_probe_positions_meters_to_pixels(offset_topleft, dx, probe_positions):
    """
    Convert probe positions from meter to pixels

    Args:
        offset_topleft (int): border offset in the corners
        dx (float): pixel size
        probe_positions (array): probe positions in meters

    Returns:
        probe_positions: probe positions in pixels
    """    

    probe_positions[:, 0] -= np.min(probe_positions[:, 0]) # Subtract the probe positions minimum to start at 0
    probe_positions[:, 1] -= np.min(probe_positions[:, 1])

    probe_positions[:, 0] = 1E-3 * probe_positions[:, 0] / dx  # convert from mm to pixels
    probe_positions[:, 1] = 1E-3 * probe_positions[:, 1] / dx 
    
    probe_positions[:, 0] += offset_topleft # shift probe positions to account for the padding
    probe_positions[:, 1] += offset_topleft 

    return probe_positions

def read_position_metadata(input_dict):
    """
    Reads positions metadata

    Args:
        input_dict (dict): dictionary of inputs
            keys:
                "beamline_parameters_path": location of beamline parameters
    
    Returns:
        positions_mm (array): positions in meters
    """    

    data = h5py.File(input_dict["beamline_parameters_path"],'r')

    # getting probe positions
    bora_tx = data['entry/motors/bora-Tx'][()]
    bora_tz = data['entry/motors/bora-Tz'][()]
    
    x_positions = np.asarray(bora_tx).astype(np.float32)
    y_positions = np.asarray(bora_tz).astype(np.float32)

    initial_positions = np.asarray([y_positions,x_positions]).swapaxes(0,-1).swapaxes(0,1).T

    return initial_positions*input_dict["positions_unit_conversion"]

def crop_data(input_dict, diffraction_patterns):
    
    dp_center = input_dict["DP_center"]
    dp_radius = input_dict["DP_radius"]
    dp_shape  = diffraction_patterns[0,:,:].shape

    print(f"Center: {dp_center}")
    print(f"Given radius: {dp_radius}")
    print(f"Original shape : {dp_shape}")

    # cheking radius
    x_size_edge_left  = dp_center[0]
    x_size_edge_right = dp_shape[0] - dp_center[0]

    y_size_edge_left  = dp_center[1]
    y_size_edge_right = dp_shape[1] - dp_center[1]

    min_edge = min([x_size_edge_left, x_size_edge_right, y_size_edge_left, y_size_edge_right])
    if(dp_radius > min_edge):
        print(f"Given radius is greater than supported radius, new radius: {min_edge}")
        dp_radius = min_edge

    diffraction_patterns_cropped = diffraction_patterns[:,dp_center[0]-dp_radius:dp_center[0]+dp_radius,dp_center[1]-dp_radius:dp_center[1]+dp_radius]

    return diffraction_patterns_cropped


<|MERGE_RESOLUTION|>--- conflicted
+++ resolved
@@ -34,17 +34,10 @@
     probes   = np.zeros((1,input_dict["incoherent_modes"],DPs.shape[-2],DPs.shape[-1]),dtype=np.complex64)
     sinogram[0, :, :], probes[0, :, :, :], corrected_positions, error, metadata = call_ptychography(input_dict,DPs,probe_positions)
 
-<<<<<<< HEAD
     # add_to_hdf5_group(input_dict["hdf5_output"],'recon','error',np.array(error))
     # if initial_probe:
     #     print("Second ptycho run")
     #     sinogram[0, :, :], probes[0, :, :, :], error, _ = call_ptychography(input_dict,DPs,probe_positions,initial_probe=probes[0, :, :, :])
-=======
-    add_to_hdf5_group(input_dict["hdf5_output"],'recon','error',np.array(error))
-    if initial_probe:
-        print("Second ptycho run")
-        sinogram[0, :, :], probes[0, :, :, :], corrected_positions, error, metadata= call_ptychography(input_dict,DPs,probe_positions,initial_probe=probes[0, :, :, :])
->>>>>>> 366754dd
 
     # add_to_hdf5_group(input_dict["hdf5_output"],'log','error',np.array(error))
 
