# Academic License Agreement:
#
# This license agreement sets forth the terms and conditions under which the Brazilian Center for Research in Energy and #Materials (CNPEM) (hereafter "LICENSOR")
#  will grant you (hereafter "LICENSEE") a royalty-free, non-exclusive license for #academic, non-commercial purposes only (hereafter "LICENSE") 
# to use the ssc-cdi computer software program and associated documentation furnished hereunder (hereafter "PROGRAM"). 
#
# For the complete LICENSE description see LICENSE file available within the root directory of this project.
##################################################################################################################################################################


import numpy as np
import matplotlib.pyplot as plt
import os, h5py

<<<<<<< HEAD
from . import log_event

def create_image_from_text(text):
    from matplotlib.backends.backend_agg import FigureCanvas
    fig = plt.Figure(figsize=(2.56, 2.56), dpi=200)
    canvas = FigureCanvas(fig)
    ax = fig.subplots()
    t = ax.text(0.5, 0.5, text, fontsize=30, fontweight='heavy', ha='center', va='center')
    ax.axis('off')
    canvas.draw()
    img = 1- np.array(canvas.renderer.buffer_rgba())[:, :, 0]/255
    return img

def miqueles_colormap(img):
    """ Definition of a colormap created by Miquele's for better visualizing diffraction patterns.

    Args:
        img : image to get the maximum value for proper colormap definition

    Returns:
        cmap: colormap
        colors: list of colors 
        bounds: colormap bounds
        norm: normalized colors
    """    

    import matplotlib as mpl
    import numpy

    colors = [ 'white', '#FFC0CB', '#0000FF' , '#00FFFF', 'green', 'gold', 'orange', 'red', '#C20078', 'maroon', 'black' ]
    
    cmap = mpl.colors.ListedColormap(colors)
    
    maxv    = img.max()
    epsilon = -0.1 
    
    bounds =  numpy.zeros([12,])
    bounds[0] = -10
    bounds[1] = epsilon
    bounds[2] = 0
    for k in range(3,11):
        bounds[k] = 10**( (k-2) * numpy.log(maxv) / (9 * numpy.log(10) ))
        bounds[11] = maxv
        
    norm = mpl.colors.BoundaryNorm(bounds, cmap.N)

    return cmap, colors, bounds, norm
=======
from matplotlib.patches import Rectangle
from matplotlib.widgets import RectangleSelector
from IPython.display import display
>>>>>>> 08d5fce5


def calculate_object_pixel_size(wavelength,detector_distance, detector_pixel_size,n_of_pixels):
    return wavelength * detector_distance / (detector_pixel_size * n_of_pixels)

def delete_files_if_not_empty_directory(directory):
    """ Checks if directory is empty and, if not, deletes files within it

    Args:
        directory (str): absolute path to directory
    """
    for root, dirs, files in os.walk(directory):
        if files != []:
            # print("\t\tCleaning directory:", directory)
            for file in files: # For each file in the directory
                file_path = os.path.join(root, file) # Construct the full path to the file
                os.remove(file_path)  # Delete the file

def list_files_in_folder(data_directory,look_for_extension=""):
    """ Function to list all files contained in folder with a certain extension
    
    Args:
        data_directory (string) :path to the directory containing files you want to list
        look_for_extension (string, optional): string containing the file termination string, e.g. '.datx' or '.txt'. The default is "".

    Args:
        filepaths, filenames: two lists, one contaning the complete path of all files, the second containing a list of all file names
    """
    from os.path import isfile, join
    from os import listdir
    filepaths = []
    filenames = []
    if look_for_extension != "": 
        for file in listdir(data_directory):
            if isfile(join(data_directory, file)) and file.endswith(look_for_extension):        
                filepaths.append(join(data_directory, file))
                filenames.append(file)
    else:
        for file in listdir(data_directory):
            if isfile(join(data_directory, file)):
                filepaths.append(join(data_directory, file))
                filenames.append(file)

    filenames.sort(key = lambda x: x.split('_')[0]) # sort according to first four digitis
    filepaths.sort(key = lambda x: x.split('/')[-1].split('_')[0])

    return filepaths, filenames

def select_specific_angles(frames,filepaths,filenames, folders, folders_number):
    """ Function to filter lists, keeping only those with a certain frame number in the string. This is used to select only the desired frames in a 3D ptychography.

    Args:
        frames : list of frames to select
        filepaths (list): input list with full filepaths
        filenames (list): input list with full filenames
        folders (list): input list with full folders names
        folders_number (list): input list with full folders numbers

    Returns:
        filepaths: filtered filepaths list
        filenames: filtered filenames list
        folders: filtered folders names
        folders_number: foltered folders numbers
    """    
    filepaths = list( filepaths[i] for i in frames)
    filenames = list( filenames[i] for i in frames)
    folders = list( folders[i] for i in frames)
    folders_number = list( folders_number[i] for i in frames)

    return filepaths, filenames, folders, folders_number

def save_json_logfile(input_dict):
    """Save a copy of the json input file with datetime at the filename

    Args:
        path (string): output folder path 
        input_dict (dic): input_dict dictionary
    """    
    import json, os

    class NpEncoder(json.JSONEncoder):
        def default(self, obj):
            if isinstance(obj, np.integer):
                return int(obj)
            if isinstance(obj, np.floating):
                return float(obj)
            if isinstance(obj, np.ndarray):
                return obj.tolist()
            return json.JSONEncoder.default(self, obj)

    path = input_dict["output_path"]

    datetime = input_dict["datetime"]
    name = datetime+".json"

    filepath = os.path.join(path,name)
    file = open(filepath,"w")
    json_string = json.dumps(input_dict,indent=2,separators=(', ',': '),sort_keys=True,cls=NpEncoder)
    file.write(json_string)
    file.close()

    add_to_hdf5_group(input_dict["hdf5_output"],'metadata','logfile',filepath)

def save_json_logfile_tomo(input_dict):
    """Save a copy of the json input file with datetime at the filename

    Args:
        path (string): output folder path 
        input_dict (dic): input_dict dictionary
    """    
    import json, os

    class NpEncoder(json.JSONEncoder):
        def default(self, obj):
            if isinstance(obj, np.integer):
                return int(obj)
            if isinstance(obj, np.floating):
                return float(obj)
            if isinstance(obj, np.ndarray):
                return obj.tolist()
            return json.JSONEncoder.default(self, obj)

    path = input_dict["output_folder"]

    from datetime import datetime
    now = datetime.now()
    dt_string = now.strftime("%Y-%m-%d-%Hh%Mm")
    name = input_dict["filename"]
    datetime = dt_string + "_" + name.split('.')[0]
    name = datetime+".json"

    filepath = os.path.join(path,name)
    file = open(filepath,"w")
    json_string = json.dumps(input_dict,indent=2,separators=(', ',': '),sort_keys=True,cls=NpEncoder)
    file.write(json_string)
    file.close()

def create_directory_if_doesnt_exist(*args):
    """ Create directories from a list of paths if they do not already exist

    Args:
        *args: multiple absolute path to directories
    """
    for arg in args:
        if os.path.isdir(arg) == False:
            print("\tCreating directory: ",arg)
            os.makedirs(arg)

def read_hdf5(path,inner_path = 'entry/data/data'):
    """ Read hdf5 file from path

    Args:
        path (str): absolute path to hdf5 file
        inner_path (str, optional): Inner path of hdf5 file structure to data. Defaults to 'entry/data/data'.

    Returns:
        (h5py File): h5py File object 
    """
    try:
        os.system(f"h5clear -s {path}")
    except:
        pass
    return h5py.File(path, 'r')[inner_path]
    
def debug(func): # decorator function for debugging
    def _debug(*args):
        result = func(*args) # call function
        print(f"{func.__name__}(args: {args}) -> {result}") # print function with arguments and result
        return result
    return _debug

def export_json(params,output_path):
    """ Exports a dictionary to a json file

    Args:
        params : dictionary
        output_path : path to output file
    """    
    import json, numpy
    export = {}
    for key in params:
        export[key] = params[key]
        if isinstance(params[key], numpy.ndarray):
            export[key] = export[key].tolist()
    json.dumps(export)

    out_file = open(output_path, "w")
    json.dump(export,out_file)
    return 0

def wavelength_meters_from_energy_keV(energy_keV):
    """ Calculate wavelenth from energy

    Args:
        energy_keV (float): energy in keV

    Returns:
        wavelength (float): wavelength in meters
    """

    speed_of_light = 299792458        # Speed of Light [m/s]
    planck         = 4.135667662E-18  # Plank constant [keV*s]
    return planck * speed_of_light / energy_keV

def get_array_size_bytes(array):
    """ Calculate size of array in multiples units

    Args:
        array (numpy.ndarrray): n-dimensional numpy array

    Returns:
        (tuple): tuple containing the size of the array in multiple units
    """
    bytes = array.itemsize*array.size
    kbytes = bytes/1e3
    Mbytes = bytes/1e6
    Gbytes = bytes/1e9
    kibytes = bytes/1024
    Mibytes = bytes/1024/1024
    Gibytes = bytes/1024/1024/1024
    return (bytes,kbytes,Mbytes,Gbytes,kibytes,Mibytes,Gibytes)

def estimate_memory_usage(*args):
    """ Estimate total size of multiple arrays in bytes and corresponding units

    Returns:
        (tuple): tuple containing the size of the array in multiple units
    """
    
    bytes = 0
    for arg in args:
        bytes += get_array_size_bytes(arg)[0]
        
    kbytes = bytes/1e3
    Mbytes = bytes/1e6
    Gbytes = bytes/1e9
    kibytes = bytes/1024
    Mibytes = bytes/1024/1024
    Gibytes = bytes/1024/1024/1024
    return (bytes,kbytes,Mbytes,Gbytes,kibytes,Mibytes,Gibytes)


    
def save_plots(complex_array,title='',path=''):

    complex_array = np.squeeze(complex_array)

    data_rgb = convert_complex_to_RGB(complex_array)
    magnitude = np.abs(complex_array)
    phase = np.angle(complex_array)
    
    figure = plt.figure(dpi=300)
    ax1 = figure.add_subplot(1, 3, 1)
    ax2 = figure.add_subplot(1, 3, 2)
    ax3 = figure.add_subplot(1, 3, 3)
    ax1.imshow(data_rgb), ax1.set_title(title)
    ax2.imshow(magnitude,cmap='gray'), ax2.set_title("Magnitude")
    ax3.imshow(phase,cmap='hsv'), ax3.set_title("Phase")
    figure.tight_layout()
    if path != '':
        plt.savefig(path)

def plot_error(error,path='',log=False):
    fig, ax = plt.subplots(dpi=150)
    ax.plot(error, 'o-')
    ax.set_xlabel('Iterations') 
    ax.set_ylabel('Error')
    ax.set_title(f'Final error = {error[-1]:.2e}')
    ax.grid()
    if log:
        ax.set_yscale('log')
    if path != '':
        fig.savefig(path)
    
def save_variable(input_dict,variable, name = 'FLAG', group='recon'):
    add_to_hdf5_group(input_dict["hdf5_output"],group,name,variable)

def add_to_hdf5_group(path,group,name,data,mode="a"):
    """ Add data to hdf5 file. Creates a dataset with certain name inside a pre-existing group

    Args:
        path (str): absolute path to hdf5 file
        group (str): group name
        name (str): dataset name
        data: metadata to be saved
        mode (str, optional): h5py.File option for selecting interaction mode. Defaults to "a".

    """
    hdf5_output = h5py.File(path, mode)
    hdf5_output[group].create_dataset(name,data=data)
    hdf5_output.close()

def open_or_create_h5_dataset(path,group,dataset,data,create_group=False):
    """ Open hdf5 file and checks if certain dataset exists. If not, creates it.
    """

    group_dataset = group+"/"+dataset

    h5file = h5py.File(path,'a')
    dataset_exists = group_dataset in h5file
    
    if dataset_exists:
        pass
    else:
        if create_group:
            h5file.create_group(group)
        h5file[group].create_dataset(dataset,data=data)

    return h5file, dataset_exists, group_dataset

def concatenate_array_to_h5_dataset(path,group,dataset,data,concatenate = True):
    """_summary_

    Args:
        path (_type_): _description_
        group (_type_): _description_
        dataset (_type_): _description_
        data (_type_): _description_

    Returns:
        _type_: _description_
    """
    
    h5file, dataset_exists, group_dataset = open_or_create_h5_dataset(path,group,dataset,data)
    
    if dataset_exists and concatenate:
        array = h5file[group_dataset] # save current array
        del h5file[group_dataset] # delete 
        new_data = np.concatenate((array,data),axis=0) # create new array
        h5file[group].create_dataset(dataset,data=new_data) # add new array to h5 file
    
    h5file.close()
    
def combine_volume(*args):                                                                                      
    shape = np.load(args[0]).shape
    data_0 = np.load(args[0])
    volume = np.empty((len(args),*shape),dtype=data_0.dtype) 
    for i, arg in enumerate(args):                                                                                            
        data = np.load(arg)                                                                                     
        volume[i, ...] = data                                                                                   
    return volume

def save_volume_from_parts(input_dict):
    
    print("Combining and saving objects into single file...")
    objects = list_files_in_folder(input_dict["temporary_output_recons"],look_for_extension="object.npy")[0]
    object = combine_volume(*objects)
    save_variable(input_dict, object,name='object')

    print("Combining and saving probes into single file...")
    probes = list_files_in_folder(input_dict["temporary_output_recons"],look_for_extension="probe.npy")[0]
    probes = combine_volume(*probes)
    save_variable(input_dict,probes,name='probe')

    print("Combining and saving angles into single file...")
    angles = list_files_in_folder(input_dict["temporary_output_recons"],look_for_extension="angle.npy")[0]
    angles = combine_volume(*angles)
    save_variable(input_dict,angles,name='angles')

    print("Combining and saving probe positions into single file...")
    positions = list_files_in_folder(input_dict["temporary_output_recons"],look_for_extension="positions.npy")[0]
    positions = combine_volume(*positions)
    save_variable(input_dict,positions,name='positions')

    print("Combining and saving errors into single file...")
    errors = list_files_in_folder(input_dict["temporary_output_recons"],look_for_extension="error.npy")[0]
    errors = combine_volume(*errors)
    save_variable(input_dict,errors,name='error',group='metada')

    corrected_positions = list_files_in_folder(input_dict["temporary_output_recons"],look_for_extension="corrected_positions.npy")[0]
    if len(corrected_positions) > 0:
        print("Combining and saving probe final positions into single file...")
        corrected_positions = combine_volume(*corrected_positions)
        save_variable(input_dict,corrected_positions,name='corrected_positions')

    print("Deleting temporary object and probe files...")
    delete_files_if_not_empty_directory(input_dict["temporary_output_recons"])

    save_json_logfile(input_dict)   
    delete_temporary_folders(input_dict)

    return object, probes, angles, positions, errors

def delete_temporary_folders(input_dict):
    if os.path.isdir(input_dict["temporary_output_recons"]): os.rmdir(input_dict["temporary_output_recons"])
    if os.path.isdir(input_dict["temporary_output"]): os.rmdir(input_dict["temporary_output"])

def update_slice_visualizer(obj, extent=None, cmap='viridis', vmin=None, vmax=None, norm=None, figsize=(10, 7), title=''):
    if len(obj.shape) == 2:
        obj = np.expand_dims(obj, axis=0)
    
    N, Y, X = obj.shape  # N modes
    
    fig = plt.figure(figsize=figsize)
    gs = plt.GridSpec(1, N, width_ratios=[9] * N)

    for i in range(N):
        ax = fig.add_subplot(gs[0, i])
        im = ax.imshow(obj[i], cmap=cmap, extent=extent, vmin=vmin, vmax=vmax, norm=norm)
        fig.colorbar(im, ax=ax, orientation='vertical')
        if extent is None:
            ax.set_ylabel('Y [pxls]')
            ax.set_xlabel('X [pxls]')
        else:
            ax.set_ylabel('Y [m]')
            ax.set_xlabel('X [m]')
        ax.set_title(f'{title}')

    plt.tight_layout()
    plt.show()

def slice_visualizer2(objects, extent=None, plot_type='magnitude', cmap='viridis', use_log_norm=False, figsize=(10, 7), title=''):
    """
    Display an interactive plot to visualize different slices of multiple objects.

    Parameters:
        objects (ndarray): 4D complex-valued array with shape (M, N, Y, X) where M is the number of objects,
                        N is the number of modes, Y and X are the dimensions of each mode.
        extent (tuple): Extent of the plot for x and y axes. Default is None.
        plot_type (str): Type of plot to display. Options are 'real', 'imag', 'amplitude', 'phase', or 'magnitude'. Default is 'magnitude'.
        cmap (str): Colormap for imshow. Default is 'viridis'.
        use_log_norm (bool): Whether to use LogNorm for the norm parameter in imshow. Default is False.
        figsize (tuple): Size of the figure. Default is (10, 7).
        title (str): Title for the imshow plot. Default is ''.
    """
    if np.iscomplexobj(objects):
        if plot_type == 'real' or plot_type == 'r':
            objects = np.real(objects)
        elif plot_type == 'imag' or plot_type == 'imaginary' or plot_type == 'i':
            objects = np.imag(objects)
        elif plot_type == 'amplitude' or plot_type == 'abs' or plot_type == 'magnitude':
            objects = np.abs(objects)
        elif plot_type == 'phase' or plot_type == 'angle':
            objects = np.angle(objects)
        else:
            objects = np.abs(objects)  # Default to magnitude if no valid plot_type is provided

    num_objects = objects.shape[0]
    from ipywidgets import interact, IntSlider, Play, jslink, FloatRangeSlider, HBox
    from IPython.display import display

    vmin = objects.min()
    vmax = objects.max()

    norm = LogNorm(vmin=vmin, vmax=vmax) if use_log_norm else None

    def update_plot(obj_index, value_range):
        vmin, vmax = value_range
        norm = LogNorm(vmin=vmin, vmax=vmax) if use_log_norm else None
        update_slice_visualizer(objects[obj_index], extent, cmap, vmin, vmax, norm, figsize, title)
    
    slider = IntSlider(min=0, max=num_objects-1, step=1, description='Slice #')
    play = Play(value=0, min=0, max=num_objects-1, step=1, interval=500)
    jslink((play, 'value'), (slider, 'value'))

    range_slider = FloatRangeSlider(value=[vmin, vmax], min=vmin, max=vmax, step=(vmax-vmin)/100, description='Color Range')

    display(HBox([play]))
    interact(update_plot, obj_index=slider, value_range=range_slider)

def slice_visualizer(data, axis=0, type='', title='', cmap='gray', aspect_ratio='', norm=None, vmin=None, vmax=None, show_ticks=True):
    """
    Deploy a visualizer for exploring different slices of a 3D volume data array interactively in Jupyter notebooks.

    Parameters:
    - data (ndarray): The 3D volume data to visualize.
    - axis (int, optional): The axis along which the slices will be taken. Default is 0.
    - type (str, optional): The type of data representation in the visualization. It can be one of the following:
        - '': No transformation, displays the data as is.
        - 'real': Displays the real part of complex data.
        - 'imag': Displays the imaginary part of complex data.
        - 'amplitude': Displays the amplitude of complex data.
        - 'phase': Displays the phase of complex data.
    - title (str, optional): The title of the visualization window. Default is an empty string.
    - cmap (str, optional): The colormap used for rendering the slices. Default is 'gray'.
    - aspect_ratio (str, optional): The aspect ratio of the plot. Can be a string (e.g., 'equal', 'auto') or a numeric value.
    - norm (str, optional): The normalization of color scaling, it can be 'normalize', 'LogNorm', or None. Default is None.
    - vmin (float, optional): The minimum data value for normalization. If None, it is automatically calculated from the data.
    - vmax (float, optional): The maximum data value for normalization. If None, it is automatically calculated from the data.
    - show_ticks (bool, optional): Whether to show tick labels on the image. Default is True.

    Returns:
    - box (ipywidgets.VBox): A VBox widget containing the visualization with an interactive slider to control the slice shown.

    The function uses Matplotlib for plotting, ipywidgets for interactivity, and NumPy for data manipulation.
    """

    import numpy as np
    import matplotlib.pyplot as plt
    import matplotlib.colors as colors
    import matplotlib.cm

    import ipywidgets as widgets
    from ipywidgets import fixed

    def get_vol_slice(volume, axis, frame):
        selection = [slice(None)]*3
        selection[axis] = frame
        frame_data = volume[(*selection,)]
        if np.iscomplexobj(frame_data):
            if type in ['real', 'r']:
                frame_data = np.real(frame_data)
            elif type in ['imag', 'imaginary', 'i']:
                frame_data = np.imag(frame_data)
            elif type in ['amplitude', 'abs', 'magnitude']:
                frame_data = np.abs(frame_data)
            elif type in ['phase', 'angle']:
                frame_data = np.angle(frame_data)
            else:
                frame_data = np.abs(frame_data)  # Default to magnitude if no valid type is provided
        return frame_data

    def get_colornorm(frame, vmin, vmax, norm):
        if norm is None:
            return None
        elif norm == "normalize":
            return colors.Normalize(vmin=vmin if vmin is not None else frame.min(), vmax=vmax if vmax is not None else frame.max())
        elif norm == "LogNorm":
            return colors.LogNorm()
        else:
            raise ValueError("Invalid norm value: {}".format(norm))

    output = widgets.Output()
    with output:
        volume_slice = get_vol_slice(data, axis=0, frame=0)
        figure, ax = plt.subplots(dpi=100)
        im = ax.imshow(volume_slice, cmap=cmap, norm=get_colornorm(volume_slice, vmin, vmax, norm))

        if not show_ticks:
            ax.set_xticks([])
            ax.set_yticks([])

        colorbar = plt.colorbar(im, ax=ax)  # Link the colorbar to the imshow object
        plt.show()

    def update_imshow(figure, subplot, frame_number, axis=0, title="", cmap='gray', norm=None, aspect_ratio='', vmin=None, vmax=None, show_ticks=True):
        subplot.clear()

        volume_slice = get_vol_slice(data, axis, frame_number)
        colornorm = get_colornorm(volume_slice, vmin, vmax, norm)
        im = subplot.imshow(volume_slice, cmap=cmap, norm=colornorm,vmin=vmin,vmax=vmax)

        if title != "":
            subplot.set_title(f'{title}')
        figure.canvas.draw_idle()

        if aspect_ratio != '':
            subplot.set_aspect(aspect_ratio)
        
        if not show_ticks:
            subplot.set_xticks([])
            subplot.set_yticks([])

        colorbar.update_normal(im)

    slider_layout = widgets.Layout(width='20%')
    selection_slider = widgets.IntSlider(min=0, max=data.shape[axis], step=1, description="Slice", value=0, layout=slider_layout)
    play = widgets.Play(min=0, max=data.shape[axis]-1, step=1, interval=500, description="Press play", layout=widgets.Layout(width='20%'))

    widgets.jslink((play, 'value'), (selection_slider, 'value'))

    selection_slider.max, selection_slider.value = data.shape[axis] - 1, data.shape[axis] // 2
    widgets.interactive_output(update_imshow, {'figure': fixed(figure), 'title': fixed(title), 'subplot': fixed(ax), 'axis': fixed(axis), 'cmap': fixed(cmap), 'norm': fixed(norm), 'aspect_ratio': fixed(aspect_ratio), 'vmin': fixed(vmin), 'vmax': fixed(vmax), 'show_ticks': fixed(show_ticks), 'frame_number': selection_slider})
    box = widgets.VBox([widgets.VBox([play,selection_slider]), output])

    return box




def amplitude_and_phase_slice_visualizer(data, pixel_values, axis=0, title='', cmap1='viridis', cmap2='hsv', aspect_ratio='', norm="normalize", vmin=None, vmax=None, extent=None):
    """
    Parameters:
        data (ndarray): complex valued data
        pixel_values (ndarray): 2D array of pixel values with shape (N, 2), where the first column is Y and the second column is X
        axis (int): slice direction
        extent (tuple): extent of the images in the format (xmin, xmax, ymin, ymax)
    """

    import numpy as np
    import matplotlib.pyplot as plt
    import matplotlib.patches as patches
    import matplotlib.colors as colors
    import matplotlib.cm

    import ipywidgets as widgets
    from ipywidgets import fixed

    def get_vol_slice(volume, axis, frame):
        selection = [slice(None)] * 3
        selection[axis] = frame
        frame_data = volume[tuple(selection)]
        return frame_data

    def get_colornorm(frame, vmin, vmax, norm):
        if norm is None:
            return None
        elif norm == "normalize":
            if vmin is not None or vmax is not None:
                return colors.Normalize(vmin=vmin, vmax=vmax)
            else:
                return colors.Normalize(vmin=frame.min(), vmax=frame.max())
        elif norm == "LogNorm":
            return colors.LogNorm()
        else:
            raise ValueError("Invalid norm value: {}".format(norm))

    def draw_rectangle(ax, pixel_values):
        y_min, y_max = pixel_values[:, 0].min(), pixel_values[:, 0].max()
        x_min, x_max = pixel_values[:, 1].min(), pixel_values[:, 1].max()
        rect = patches.Rectangle((x_min, y_min), x_max - x_min, y_max - y_min, linewidth=2, edgecolor='r', facecolor='none')
        ax.add_patch(rect)

    output = widgets.Output()
    with output:
        volume_slice_amplitude = np.abs(get_vol_slice(data, axis, 0))
        volume_slice_phase = np.angle(get_vol_slice(data, axis, 0))

        figure, (ax1, ax2) = plt.subplots(1, 2, dpi=100, figsize=(10, 5))

        im1 = ax1.imshow(volume_slice_amplitude, cmap=cmap1, norm=get_colornorm(volume_slice_amplitude, vmin, vmax, norm), extent=extent)
        ax1.set_title('Amplitude')
        cbar1 = figure.colorbar(im1, ax=ax1, format='%.2e')
        draw_rectangle(ax1, pixel_values)

        im2 = ax2.imshow(volume_slice_phase, cmap=cmap2, norm=get_colornorm(volume_slice_phase, vmin, vmax, norm), extent=extent)
        ax2.set_title('Phase')
        cbar2 = figure.colorbar(im2, ax=ax2, format='%.2e')
        draw_rectangle(ax2, pixel_values)

        figure.canvas.draw_idle()
        plt.show()

    def update_imshow(frame_number, axis=0, cmap1='viridis', cmap2='hsv', aspect_ratio='auto', norm=None, extent=None):
        nonlocal im1, im2, cbar1, cbar2

        ax1.clear()
        ax2.clear()

        volume_slice_amplitude = np.abs(get_vol_slice(data, axis, frame_number))
        volume_slice_phase = np.angle(get_vol_slice(data, axis, frame_number))

        im1 = ax1.imshow(volume_slice_amplitude, cmap=cmap1, norm=get_colornorm(volume_slice_amplitude, vmin, vmax, norm), extent=extent)
        ax1.set_title('Amplitude')
        draw_rectangle(ax1, pixel_values)

        im2 = ax2.imshow(volume_slice_phase, cmap=cmap2, norm=get_colornorm(volume_slice_phase, vmin, vmax, norm), extent=extent)
        ax2.set_title('Phase')
        draw_rectangle(ax2, pixel_values)

        # Update the colorbars
        cbar1.update_normal(im1)
        cbar2.update_normal(im2)

        figure.canvas.draw_idle()

        if aspect_ratio != '':
            ax1.set_aspect(aspect_ratio)
            ax2.set_aspect(aspect_ratio)

    slider_layout = widgets.Layout(width='50%')
    selection_slider = widgets.IntSlider(min=0, max=data.shape[axis] - 1, step=1, description="Slice", value=data.shape[axis] // 2, layout=slider_layout)

    interactive_output = widgets.interactive_output(update_imshow, {
        'frame_number': selection_slider,
        'axis': fixed(axis),
        'cmap1': fixed(cmap1),
        'cmap2': fixed(cmap2),
        'aspect_ratio': fixed(aspect_ratio),
        'norm': fixed(norm),
        'extent': fixed(extent)
    })

    box = widgets.VBox([selection_slider, output])
    return box


def plot_probe_modes(probe,contrast='phase',frame=0):
    if contrast == 'phase':
        probe_plot = np.angle(probe)[frame]
    else:
        probe_plot = np.abs(probe)[frame]
    
    fig, ax = plt.subplots(1,probe.shape[1],figsize=(15,3),dpi=150)
    
    for i, ax in enumerate(ax):
        ax.imshow(probe_plot[i],cmap='jet')
        ax.set_title(f'Mode {i}')

def plot_volume_histogram(volume,bins=100):
    
    maximum = np.max(volume)
    minimum = np.min(volume)
    mean    = np.mean(volume)
    stddev  = np.std(volume)
    
    fig, ax = plt.subplots()
    ax.hist(volume.flatten(),bins=bins)
    ax.grid()
    ax.set_title(f'Max={maximum:.2f}   Min={minimum:.2f}   Mean={mean:.2f}   StdDev={stddev:.2f}')

def miqueles_colormap(img):
    """ Definition of a colormap created by Miquele's for better visualizing diffraction patterns.

    Args:
        img : image to get the maximum value for proper colormap definition

    Returns:
        cmap: colormap
        colors: list of colors 
        bounds: colormap bounds
        norm: normalized colors
    """    

    import matplotlib as mpl
    import numpy

    colors = [ 'white', '#FFC0CB', '#0000FF' , '#00FFFF', 'green', 'gold', 'orange', 'red', '#C20078', 'maroon', 'black' ]
    
    cmap = mpl.colors.ListedColormap(colors)
    
    maxv    = img.max()
    epsilon = -0.1 
    
    bounds =  numpy.zeros([12,])
    bounds[0] = -10
    bounds[1] = epsilon
    bounds[2] = 0
    for k in range(3,11):
        bounds[k] = 10**( (k-2) * numpy.log(maxv) / (9 * numpy.log(10) ))
        bounds[11] = maxv
        
    norm = mpl.colors.BoundaryNorm(bounds, cmap.N)

    return cmap, colors, bounds, norm

def convert_complex_to_RGB(ComplexImg,bias=0.01):
    """ Convert complex image into RGB image with amplitude encoded by intensity and phase encoded by color

    Args:
        ComplexImg (array): 2d complex array
        bias (float, optional): _description_. Defaults to 0.01.
    """    
        
    def MakeRGB(Amps,Phases,bias=0): 	# Make RGB image from amplitude and phase
        from matplotlib.colors import hsv_to_rgb
        """ Both amplitude (value) and phase (hue) should be adjusted to range [0,1] """ 
        HSV = np.zeros((Amps.shape[0],Amps.shape[1],3),dtype=np.float32)
        normalizer = (1.0-bias)/Amps.max()
        HSV[:,:,0] = Phases[:,:]
        HSV[:,:,1] = 1
        HSV[:,:,2] = Amps[:,:]*normalizer + bias
        return hsv_to_rgb(HSV)

    def SplitComplex(ComplexImg):
        Phases = np.angle(ComplexImg)	# Phases in range [-pi,pi]
        Phases = Phases*0.5/np.pi + 0.5
        Amps = np.absolute(ComplexImg)
        return Amps,Phases

    Amps,Phases = SplitComplex(ComplexImg)
    return MakeRGB(Amps,Phases,bias)

def get_RGB_wheel():
    import matplotlib
    V, H = np.mgrid[0:1:100j, 0:1:300j]
    S = np.ones_like(V)
    HSV = np.dstack((H,S,V))
    RGB = matplotlib.colors.hsv_to_rgb(HSV)
    return RGB, H, S, V

def save_as_hdf5(filepath,data,tag='data'):
    with h5py.File(filepath,'a') as h5file:
        h5file.create_dataset(tag,data=data, dtype=data.dtype)
        print('File created at',filepath)

def create_propagation_video(path_to_probefile,
                             starting_f_value=1e-3,
                             ending_f_value=9e-4,
                             number_of_frames=100,
                             frame_rate=10,
                             mp4=False, 
                             gif=False,
                             jupyter=False):
    
    """ 
    Propagates a probe using the fresnel number to multiple planes and create an animation of the propagation
    #TODO: change this function to create propagation as a function of distance
    """

    probe = np.load(path_to_probefile)[0] # load probe
    
    # delta = -1e-4
    # f1 = [starting_f_value + delta*i for i in range(0,number_of_frames)]
    
    f1 = np.linspace(starting_f_value,ending_f_value,number_of_frames)
    
    # Create list of propagated probes
    b =  [np.sqrt(np.sum([abs(Propagate(a,f1[0]))**2 for a in probe],0))]
    for i in range(1,number_of_frames):
            b += [np.sqrt(np.sum([abs(Propagate(a,f1[i]))**2 for a in probe],0))]
    

    image_list = []
    for j, probe in enumerate(tqdm(b)):
            if jupyter == False:
                animation_fig, subplot = plt.subplots(dpi=300)
                img = subplot.imshow(probe,cmap='jet')#,animated=True)
                subplot.set_xticks([])
                subplot.set_yticks([])
                subplot.set_title(f'f#={f1[j]:.3e}')
            if jupyter == False:
                image_list.append(mplfig_to_npimage(animation_fig))
            else:    
                image_list.append(probe)
            if jupyter == False: plt.close()

    if mp4 or gif:  
        clip = ImageSequenceClip(image_list, fps=frame_rate)
        if mp4:
            clip.write_videofile("propagation.mp4",fps=frame_rate)
        if gif:
            clip.write_gif('propagation.gif', fps=frame_rate)

    return image_list, f1 




def select_real_data(complex_data, real_type='real'):
    if real_type == 'abs' or real_type == 'amplitude':
        return np.abs(complex_data)
    elif real_type == 'phase':
        return np.angle(complex_data)
    elif real_type == 'real':
        return np.real(complex_data)
    elif real_type == 'imaginary':
        return np.imag(complex_data)
    elif real_type == 'amplitude+phase':
        return np.abs(complex_data), np.angle(complex_data)
    else:
        raise ValueError('Select a valid type to plot your complex data: abs, phase, real, imaginary, or amplitude+phase')

def evaluate_shape(volume):
    if len(volume.shape) == 2:
        return np.expand_dims(volume, axis=0)
    elif len(volume.shape) != 3:
        raise ValueError('Your volume shape is wrong. Select a 3D or 2D dataset:', {volume.shape})
    else:
        return volume



def draw_rectangles(array):
    class MultiRectangleDrawer:
        def __init__(self, array):
            self.array = array
            self.mask = np.zeros_like(array, dtype=np.uint8)
            self.fig, self.ax = plt.subplots()
            self.ax.imshow(self.array, cmap='gray')
            self.rect_selector = RectangleSelector(
                self.ax, self.on_select, drawtype='box',
                useblit=True, button=[1],  # only respond to left mouse button
                minspanx=5, minspany=5, spancoords='pixels',
                interactive=False, props=dict(facecolor='red', edgecolor='black', alpha=0.5, fill=True)
            )
            self.rectangles = []

        def on_select(self, eclick, erelease):
            x1, y1 = int(eclick.xdata), int(eclick.ydata)
            x2, y2 = int(erelease.xdata), int(erelease.ydata)
            if x1 != x2 and y1 != y2:  # Ensure a valid rectangle
                self.mask[min(y1,y2):max(y1,y2), min(x1,x2):max(x1,x2)] = 1
                width, height = abs(x2 - x1), abs(y2 - y1)
                rect = Rectangle((min(x1,x2), min(y1,y2)), width, height, fill=False, edgecolor='red', linewidth=2)
                self.ax.add_patch(rect)
                self.rectangles.append(rect)
                self.fig.canvas.draw_idle()
                print(f"Rectangle from ({x1}, {y1}) to ({x2}, {y2})")

        def show(self):
            display(self.fig)

    drawer = MultiRectangleDrawer(array)
    # drawer.show()
    return drawer.mask


def print_h5_tree(name, obj):
    """
    Print the structure of the HDF5 file.
    
    Parameters:
        name : str
            The name of the current group or dataset.
        obj : h5py.Group or h5py.Dataset
            The current group or dataset object.

    """
    if isinstance(obj, h5py.Group):
        print(f"{name}/ (Group)")
        for key in obj.keys():
            print_h5_tree(f"{name}/{key}", obj[key])
    elif isinstance(obj, h5py.Dataset):
        print(f"{name} (Dataset, shape: {obj.shape}, dtype: {obj.dtype})")

def list_h5_file_tree(file_path):
    """
    List the tree structure of an HDF5 file.
    
    Parameters:
        file_path : str
            The path to the HDF5 file.

    """
    with h5py.File(file_path, 'r') as h5file:
        print_h5_tree("/", h5file)

<|MERGE_RESOLUTION|>--- conflicted
+++ resolved
@@ -12,59 +12,9 @@
 import matplotlib.pyplot as plt
 import os, h5py
 
-<<<<<<< HEAD
-from . import log_event
-
-def create_image_from_text(text):
-    from matplotlib.backends.backend_agg import FigureCanvas
-    fig = plt.Figure(figsize=(2.56, 2.56), dpi=200)
-    canvas = FigureCanvas(fig)
-    ax = fig.subplots()
-    t = ax.text(0.5, 0.5, text, fontsize=30, fontweight='heavy', ha='center', va='center')
-    ax.axis('off')
-    canvas.draw()
-    img = 1- np.array(canvas.renderer.buffer_rgba())[:, :, 0]/255
-    return img
-
-def miqueles_colormap(img):
-    """ Definition of a colormap created by Miquele's for better visualizing diffraction patterns.
-
-    Args:
-        img : image to get the maximum value for proper colormap definition
-
-    Returns:
-        cmap: colormap
-        colors: list of colors 
-        bounds: colormap bounds
-        norm: normalized colors
-    """    
-
-    import matplotlib as mpl
-    import numpy
-
-    colors = [ 'white', '#FFC0CB', '#0000FF' , '#00FFFF', 'green', 'gold', 'orange', 'red', '#C20078', 'maroon', 'black' ]
-    
-    cmap = mpl.colors.ListedColormap(colors)
-    
-    maxv    = img.max()
-    epsilon = -0.1 
-    
-    bounds =  numpy.zeros([12,])
-    bounds[0] = -10
-    bounds[1] = epsilon
-    bounds[2] = 0
-    for k in range(3,11):
-        bounds[k] = 10**( (k-2) * numpy.log(maxv) / (9 * numpy.log(10) ))
-        bounds[11] = maxv
-        
-    norm = mpl.colors.BoundaryNorm(bounds, cmap.N)
-
-    return cmap, colors, bounds, norm
-=======
 from matplotlib.patches import Rectangle
 from matplotlib.widgets import RectangleSelector
 from IPython.display import display
->>>>>>> 08d5fce5
 
 
 def calculate_object_pixel_size(wavelength,detector_distance, detector_pixel_size,n_of_pixels):
@@ -983,3 +933,13 @@
     with h5py.File(file_path, 'r') as h5file:
         print_h5_tree("/", h5file)
 
+def create_image_from_text(text):
+    from matplotlib.backends.backend_agg import FigureCanvas
+    fig = plt.Figure(figsize=(2.56, 2.56), dpi=200)
+    canvas = FigureCanvas(fig)
+    ax = fig.subplots()
+    t = ax.text(0.5, 0.5, text, fontsize=30, fontweight='heavy', ha='center', va='center')
+    ax.axis('off')
+    canvas.draw()
+    img = 1- np.array(canvas.renderer.buffer_rgba())[:, :, 0]/255
+    return img