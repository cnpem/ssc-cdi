import numpy as np
import matplotlib.pyplot as plt
import os, h5py
from matplotlib.colors import hsv_to_rgb
from ipywidgets import IntSlider, FloatRangeSlider, VBox, HBox, Dropdown, Checkbox, Play, jslink, Layout

from . import log_event

def miqueles_colormap(img):
    """ Definition of a colormap created by Miquele's for better visualizing diffraction patterns.

    Args:
        img : image to get the maximum value for proper colormap definition

    Returns:
        cmap: colormap
        colors: list of colors 
        bounds: colormap bounds
        norm: normalized colors
    """    

    import matplotlib as mpl
    import numpy

    colors = [ 'white', '#FFC0CB', '#0000FF' , '#00FFFF', 'green', 'gold', 'orange', 'red', '#C20078', 'maroon', 'black' ]
    
    cmap = mpl.colors.ListedColormap(colors)
    
    maxv    = img.max()
    epsilon = -0.1 
    
    bounds =  numpy.zeros([12,])
    bounds[0] = -10
    bounds[1] = epsilon
    bounds[2] = 0
    for k in range(3,11):
        bounds[k] = 10**( (k-2) * numpy.log(maxv) / (9 * numpy.log(10) ))
        bounds[11] = maxv
        
    norm = mpl.colors.BoundaryNorm(bounds, cmap.N)

    return cmap, colors, bounds, norm

def plotshow_miqueles(image,title=None,figsize=(20,20),savepath=None,show=False):
    """ Function to plot and save figures using Miquele's colormap

    Args:
        image (_type_): 2d image to plot
        title (_type_, optional): Defaults to None.
        figsize (tuple, optional): Defaults to (20,20).
        savepath (_type_, optional): output path to save figure. Defaults to None.
        show (bool, optional): if true, plt.show(). Defaults to False.
    """    
    figure, subplot = plt.subplots(dpi=300,figsize=figsize)
    cmap, colors, bounds, norm = miqueles_colormap(image)
    handle = subplot.imshow(image, interpolation='nearest', cmap = cmap, norm=norm)
    figure.colorbar(handle, boundaries=bounds,ax=subplot)
    if title != None:
        subplot.set_title(title)
    if savepath != None:
        figure.savefig(savepath)
    if show:
        plt.show()

def delete_files_if_not_empty_directory(directory):
    """ Checks if directory is empty and, if not, deletes files within it

    Args:
        directory (str): absolute path to directory
    """
    for root, dirs, files in os.walk(directory):
        if files != []:
            # print("\t\tCleaning directory:", directory)
            for file in files: # For each file in the directory
                file_path = os.path.join(root, file) # Construct the full path to the file
                os.remove(file_path)  # Delete the file

def list_files_in_folder(data_directory,look_for_extension=""):
    """ Function to list all files contained in folder with a certain extension
    
    Args:
        data_directory (string) :path to the directory containing files you want to list
        look_for_extension (string, optional): string containing the file termination string, e.g. '.datx' or '.txt'. The default is "".

    Args:
        filepaths, filenames: two lists, one contaning the complete path of all files, the second containing a list of all file names
    """
    from os.path import isfile, join
    from os import listdir
    filepaths = []
    filenames = []
    if look_for_extension != "": 
        for file in listdir(data_directory):
            if isfile(join(data_directory, file)) and file.endswith(look_for_extension):        
                filepaths.append(join(data_directory, file))
                filenames.append(file)
    else:
        for file in listdir(data_directory):
            if isfile(join(data_directory, file)):
                filepaths.append(join(data_directory, file))
                filenames.append(file)

    filenames.sort(key = lambda x: x.split('_')[0]) # sort according to first four digitis
    filepaths.sort(key = lambda x: x.split('/')[-1].split('_')[0])

    return filepaths, filenames

def select_specific_angles(frames,filepaths,filenames, folders, folders_number):
    """ Function to filter lists, keeping only those with a certain frame number in the string. This is used to select only the desired frames in a 3D ptychography.

    Args:
        frames : list of frames to select
        filepaths (list): input list with full filepaths
        filenames (list): input list with full filenames
        folders (list): input list with full folders names
        folders_number (list): input list with full folders numbers

    Returns:
        filepaths: filtered filepaths list
        filenames: filtered filenames list
        folders: filtered folders names
        folders_number: foltered folders numbers
    """    
    filepaths = list( filepaths[i] for i in frames)
    filenames = list( filenames[i] for i in frames)
    folders = list( folders[i] for i in frames)
    folders_number = list( folders_number[i] for i in frames)

    return filepaths, filenames, folders, folders_number

def save_json_logfile(input_dict):
    """Save a copy of the json input file with datetime at the filename

    Args:
        path (string): output folder path 
        input_dict (dic): input_dict dictionary
    """    
    import json, os

    class NpEncoder(json.JSONEncoder):
        def default(self, obj):
            if isinstance(obj, np.integer):
                return int(obj)
            if isinstance(obj, np.floating):
                return float(obj)
            if isinstance(obj, np.ndarray):
                return obj.tolist()
            return json.JSONEncoder.default(self, obj)

    path = input_dict["output_path"]

    datetime = input_dict["datetime"]
    name = datetime+".json"

    filepath = os.path.join(path,name)
    file = open(filepath,"w")
    json_string = json.dumps(input_dict,indent=2,separators=(', ',': '),sort_keys=True,cls=NpEncoder)
    file.write(json_string)
    file.close()

    add_to_hdf5_group(input_dict["hdf5_output"],'metadata','logfile',filepath)

def save_json_logfile_tomo(input_dict):
    """Save a copy of the json input file with datetime at the filename

    Args:
        path (string): output folder path 
        input_dict (dic): input_dict dictionary
    """    
    import json, os

    class NpEncoder(json.JSONEncoder):
        def default(self, obj):
            if isinstance(obj, np.integer):
                return int(obj)
            if isinstance(obj, np.floating):
                return float(obj)
            if isinstance(obj, np.ndarray):
                return obj.tolist()
            return json.JSONEncoder.default(self, obj)

    path = input_dict["output_folder"]

    from datetime import datetime
    now = datetime.now()
    dt_string = now.strftime("%Y-%m-%d-%Hh%Mm")
    name = input_dict["filename"]
    datetime = dt_string + "_" + name.split('.')[0]
    name = datetime+".json"

    filepath = os.path.join(path,name)
    file = open(filepath,"w")
    json_string = json.dumps(input_dict,indent=2,separators=(', ',': '),sort_keys=True,cls=NpEncoder)
    file.write(json_string)
    file.close()

def create_directory_if_doesnt_exist(*args):
    """ Create directories from a list of paths if they do not already exist

    Args:
        *args: multiple absolute path to directories
    """
    for arg in args:
        if os.path.isdir(arg) == False:
            print("\tCreating directory: ",arg)
            os.makedirs(arg)

def read_hdf5(path,inner_path = 'entry/data/data'):
    """ Read hdf5 file from path

    Args:
        path (str): absolute path to hdf5 file
        inner_path (str, optional): Inner path of hdf5 file structure to data. Defaults to 'entry/data/data'.

    Returns:
        (h5py File): h5py File object 
    """
    try:
        os.system(f"h5clear -s {path}")
    except:
        pass
    return h5py.File(path, 'r')[inner_path]
    
def debug(func): # decorator function for debugging
    def _debug(*args):
        result = func(*args) # call function
        print(f"{func.__name__}(args: {args}) -> {result}") # print function with arguments and result
        return result
    return _debug

def export_json(params,output_path):
    """ Exports a dictionary to a json file

    Args:
        params : dictionary
        output_path : path to output file
    """    
    import json, numpy
    export = {}
    for key in params:
        export[key] = params[key]
        if isinstance(params[key], numpy.ndarray):
            export[key] = export[key].tolist()
    json.dumps(export)

    out_file = open(output_path, "w")
    json.dump(export,out_file)
    return 0

def wavelength_meters_from_energy_keV(energy_keV):
    """ Calculate wavelenth from energy

    Args:
        energy_keV (float): energy in keV

    Returns:
        wavelength (float): wavelength in meters
    """

    speed_of_light = 299792458        # Speed of Light [m/s]
    planck         = 4.135667662E-18  # Plank constant [keV*s]
    return planck * speed_of_light / energy_keV

def get_array_size_bytes(array):
    """ Calculate size of array in multiples units

    Args:
        array (numpy.ndarrray): n-dimensional numpy array

    Returns:
        (tuple): tuple containing the size of the array in multiple units
    """
    bytes = array.itemsize*array.size
    kbytes = bytes/1e3
    Mbytes = bytes/1e6
    Gbytes = bytes/1e9
    kibytes = bytes/1024
    Mibytes = bytes/1024/1024
    Gibytes = bytes/1024/1024/1024
    return (bytes,kbytes,Mbytes,Gbytes,kibytes,Mibytes,Gibytes)

def estimate_memory_usage(*args):
    """ Estimate total size of multiple arrays in bytes and corresponding units

    Returns:
        (tuple): tuple containing the size of the array in multiple units
    """
    
    bytes = 0
    for arg in args:
        bytes += get_array_size_bytes(arg)[0]
        
    kbytes = bytes/1e3
    Mbytes = bytes/1e6
    Gbytes = bytes/1e9
    kibytes = bytes/1024
    Mibytes = bytes/1024/1024
    Gibytes = bytes/1024/1024/1024
    return (bytes,kbytes,Mbytes,Gbytes,kibytes,Mibytes,Gibytes)


    
def save_plots(complex_array,title='',path=''):

    complex_array = np.squeeze(complex_array)

    data_rgb = convert_complex_to_RGB(complex_array)
    magnitude = np.abs(complex_array)
    phase = np.angle(complex_array)
    
    figure = plt.figure(dpi=300)
    ax1 = figure.add_subplot(1, 3, 1)
    ax2 = figure.add_subplot(1, 3, 2)
    ax3 = figure.add_subplot(1, 3, 3)
    ax1.imshow(data_rgb), ax1.set_title(title)
    ax2.imshow(magnitude,cmap='gray'), ax2.set_title("Magnitude")
    ax3.imshow(phase,cmap='hsv'), ax3.set_title("Phase")
    figure.tight_layout()
    if path != '':
        plt.savefig(path)

def plot_error(error,path='',log=False):
    fig, ax = plt.subplots(dpi=150)
    ax.plot(error, 'o-')
    ax.set_xlabel('Iterations') 
    ax.set_ylabel('Error')
    ax.set_title(f'Final error = {error[-1]:.2e}')
    ax.grid()
    if log:
        ax.set_yscale('log')
    if path != '':
        fig.savefig(path)
    
def save_variable(input_dict,variable, name = 'FLAG', group='recon'):
    add_to_hdf5_group(input_dict["hdf5_output"],group,name,variable)

def add_to_hdf5_group(path,group,name,data,mode="a"):
    """ Add data to hdf5 file. Creates a dataset with certain name inside a pre-existing group

    Args:
        path (str): absolute path to hdf5 file
        group (str): group name
        name (str): dataset name
        data: metadata to be saved
        mode (str, optional): h5py.File option for selecting interaction mode. Defaults to "a".

    """
    hdf5_output = h5py.File(path, mode)
    hdf5_output[group].create_dataset(name,data=data)
    hdf5_output.close()

def open_or_create_h5_dataset(path,group,dataset,data,create_group=False):
    """ Open hdf5 file and checks if certain dataset exists. If not, creates it.
    """

    group_dataset = group+"/"+dataset

    h5file = h5py.File(path,'a')
    dataset_exists = group_dataset in h5file
    
    if dataset_exists:
        pass
    else:
        if create_group:
            h5file.create_group(group)
        h5file[group].create_dataset(dataset,data=data)

    return h5file, dataset_exists, group_dataset

def concatenate_array_to_h5_dataset(path,group,dataset,data,concatenate = True):
    """_summary_

    Args:
        path (_type_): _description_
        group (_type_): _description_
        dataset (_type_): _description_
        data (_type_): _description_

    Returns:
        _type_: _description_
    """
    
    h5file, dataset_exists, group_dataset = open_or_create_h5_dataset(path,group,dataset,data)
    
    if dataset_exists and concatenate:
        array = h5file[group_dataset] # save current array
        del h5file[group_dataset] # delete 
        new_data = np.concatenate((array,data),axis=0) # create new array
        h5file[group].create_dataset(dataset,data=new_data) # add new array to h5 file
    
    h5file.close()
    
def combine_volume(*args):                                                                                      
    shape = np.load(args[0]).shape
    data_0 = np.load(args[0])
    volume = np.empty((len(args),*shape),dtype=data_0.dtype) 
    for i, arg in enumerate(args):                                                                                            
        data = np.load(arg)                                                                                     
        volume[i, ...] = data                                                                                   
    return volume

def save_volume_from_parts(input_dict):
    
    print("Combining and saving objects into single file...")
    objects = list_files_in_folder(input_dict["temporary_output_recons"],look_for_extension="object.npy")[0]
    object = combine_volume(*objects)
    save_variable(input_dict, object,name='object')

    print("Combining and saving probes into single file...")
    probes = list_files_in_folder(input_dict["temporary_output_recons"],look_for_extension="probe.npy")[0]
    probes = combine_volume(*probes)
    save_variable(input_dict,probes,name='probe')

    print("Combining and saving angles into single file...")
    angles = list_files_in_folder(input_dict["temporary_output_recons"],look_for_extension="angle.npy")[0]
    angles = combine_volume(*angles)
    save_variable(input_dict,angles,name='angles')

    print("Combining and saving probe positions into single file...")
    positions = list_files_in_folder(input_dict["temporary_output_recons"],look_for_extension="positions.npy")[0]
    positions = combine_volume(*positions)
    save_variable(input_dict,positions,name='positions')

    print("Combining and saving errors into single file...")
    errors = list_files_in_folder(input_dict["temporary_output_recons"],look_for_extension="error.npy")[0]
    errors = combine_volume(*errors)
    save_variable(input_dict,errors,name='error',group='metada')

    corrected_positions = list_files_in_folder(input_dict["temporary_output_recons"],look_for_extension="corrected_positions.npy")[0]
    if len(corrected_positions) > 0:
        print("Combining and saving probe final positions into single file...")
        corrected_positions = combine_volume(*corrected_positions)
        save_variable(input_dict,corrected_positions,name='corrected_positions')

    print("Deleting temporary object and probe files...")
    delete_files_if_not_empty_directory(input_dict["temporary_output_recons"])

    save_json_logfile(input_dict) 
    delete_temporary_folders(input_dict)

    return object, probes, angles, positions, errors

def delete_temporary_folders(input_dict):
    if os.path.isdir(input_dict["temporary_output_recons"]): os.rmdir(input_dict["temporary_output_recons"])
    if os.path.isdir(input_dict["temporary_output"]): os.rmdir(input_dict["temporary_output"])

@log_event
def slice_visualizer(data,axis=0,type='',title='',cmap='viridis',aspect_ratio='auto',norm="normalize",vmin=None,vmax=None):
    """

    data (ndarray): real valued data
    axis (int): slice direction
    """

    import numpy as np
    import matplotlib.pyplot as plt
    import matplotlib.colors as colors
    import matplotlib.cm

    import ipywidgets as widgets
    from ipywidgets import fixed

    def get_vol_slice(volume, axis, frame):
        selection = [slice(None)]*3
        selection[axis] = frame
        frame_data = volume[(*selection,)]
        if type == '':
            pass
        elif type == 'real':
            frame_data = np.real(frame_data)
        elif type == 'imag':
            frame_data = np.imag(frame_data)
        elif type == 'amplitude' or type =='abs':
            frame_data = np.abs(frame_data)
        elif type == 'phase' or type == 'angle':
            frame_data = np.angle(frame_data)
        return frame_data

    def get_colornorm(frame, vmin,vmax, norm):
        if norm == None:
            return None
        elif norm == "normalize":
            if vmin is not None or vmax is not None:
                return colors.Normalize(vmin=vmin, vmax=vmax)
            else:
                return colors.Normalize(vmin=frame.min(), vmax=frame.max())
        elif norm == "LogNorm":
            return colors.LogNorm()
        else:
            raise ValueError("Invalid norm value: {}".format(norm))


    output = widgets.Output()
    with output:
        volume_slice = get_vol_slice(data, axis=0, frame=0)
        figure, ax = plt.subplots(dpi=100)
        ax.imshow(volume_slice, cmap='gray')
        figure.canvas.draw_idle()
        figure.canvas.header_visible = False
        colorbar = plt.colorbar( matplotlib.cm.ScalarMappable( norm=colors.SymLogNorm(1,vmin=np.min(volume_slice),vmax=np.max(volume_slice)), cmap=cmap))
        plt.show()


    def update_imshow(figure,subplot,frame_number,axis=0,title="",cmap='gray',norm=None,aspect_ratio=''):
        subplot.clear()

        volume_slice = get_vol_slice(data, axis, frame_number)
        colornorm = get_colornorm(volume_slice, vmin,vmax, norm)
        im = subplot.imshow(volume_slice, cmap=cmap, norm=colornorm)

        if title != "":
            subplot.set_title(f'{title}')
        figure.canvas.draw_idle()

        if aspect_ratio != '':
            subplot.set_aspect(aspect_ratio)

        colorbar.update_normal(im)


    slider_layout = widgets.Layout(width='25%')
    selection_slider = widgets.IntSlider(min=0,max=data.shape[axis],step=1, description="Slice",value=0,layout=slider_layout)

    selection_slider.max, selection_slider.value = data.shape[axis] - 1, data.shape[axis]//2
    widgets.interactive_output(update_imshow, {'figure':fixed(figure),'title':fixed(title),'subplot':fixed(ax),'axis':fixed(axis), 'cmap':fixed(cmap), 'norm':fixed(norm),'aspect_ratio':fixed(aspect_ratio),'frame_number': selection_slider})
    box = widgets.VBox([selection_slider,output])

    return box

def slice_visualizer(data, pixel_values, axis=0, title='', cmap1='viridis', cmap2='hsv', aspect_ratio='', norm="normalize", vmin=None, vmax=None, extent=None):
    """
    data (ndarray): complex valued data
    pixel_values (ndarray): 2D array of pixel values with shape (N, 2), where the first column is Y and the second column is X
    axis (int): slice direction
    extent (tuple): extent of the images in the format (xmin, xmax, ymin, ymax)
    """

    import numpy as np
    import matplotlib.pyplot as plt
    import matplotlib.patches as patches
    import matplotlib.colors as colors
    import matplotlib.cm

    import ipywidgets as widgets
    from ipywidgets import fixed

    def get_vol_slice(volume, axis, frame):
        selection = [slice(None)] * 3
        selection[axis] = frame
        frame_data = volume[tuple(selection)]
        return frame_data

    def get_colornorm(frame, vmin, vmax, norm):
        if norm is None:
            return None
        elif norm == "normalize":
            if vmin is not None or vmax is not None:
                return colors.Normalize(vmin=vmin, vmax=vmax)
            else:
                return colors.Normalize(vmin=frame.min(), vmax=frame.max())
        elif norm == "LogNorm":
            return colors.LogNorm()
        else:
            raise ValueError("Invalid norm value: {}".format(norm))

    def draw_rectangle(ax, pixel_values):
        y_min, y_max = pixel_values[:, 0].min(), pixel_values[:, 0].max()
        x_min, x_max = pixel_values[:, 1].min(), pixel_values[:, 1].max()
        rect = patches.Rectangle((x_min, y_min), x_max - x_min, y_max - y_min, linewidth=2, edgecolor='r', facecolor='none')
        ax.add_patch(rect)

    output = widgets.Output()
    with output:
        volume_slice_amplitude = np.abs(get_vol_slice(data, axis, 0))
        volume_slice_phase = np.angle(get_vol_slice(data, axis, 0))

        figure, (ax1, ax2) = plt.subplots(1, 2, dpi=100, figsize=(10, 5))

        im1 = ax1.imshow(volume_slice_amplitude, cmap=cmap1, norm=get_colornorm(volume_slice_amplitude, vmin, vmax, norm), extent=extent)
        ax1.set_title('Amplitude')
        cbar1 = figure.colorbar(im1, ax=ax1, format='%.2e')
        draw_rectangle(ax1, pixel_values)

        im2 = ax2.imshow(volume_slice_phase, cmap=cmap2, norm=get_colornorm(volume_slice_phase, vmin, vmax, norm), extent=extent)
        ax2.set_title('Phase')
        cbar2 = figure.colorbar(im2, ax=ax2, format='%.2e')
        draw_rectangle(ax2, pixel_values)

        figure.canvas.draw_idle()
        plt.show()

    def update_imshow(frame_number, axis=0, cmap1='viridis', cmap2='hsv', aspect_ratio='auto', norm=None, extent=None):
        nonlocal im1, im2, cbar1, cbar2

        ax1.clear()
        ax2.clear()

        volume_slice_amplitude = np.abs(get_vol_slice(data, axis, frame_number))
        volume_slice_phase = np.angle(get_vol_slice(data, axis, frame_number))

        im1 = ax1.imshow(volume_slice_amplitude, cmap=cmap1, norm=get_colornorm(volume_slice_amplitude, vmin, vmax, norm), extent=extent)
        ax1.set_title('Amplitude')
        draw_rectangle(ax1, pixel_values)

        im2 = ax2.imshow(volume_slice_phase, cmap=cmap2, norm=get_colornorm(volume_slice_phase, vmin, vmax, norm), extent=extent)
        ax2.set_title('Phase')
        draw_rectangle(ax2, pixel_values)

        # Update the colorbars
        cbar1.update_normal(im1)
        cbar2.update_normal(im2)

        figure.canvas.draw_idle()

        if aspect_ratio != '':
            ax1.set_aspect(aspect_ratio)
            ax2.set_aspect(aspect_ratio)

    slider_layout = widgets.Layout(width='50%')
    selection_slider = widgets.IntSlider(min=0, max=data.shape[axis] - 1, step=1, description="Slice", value=data.shape[axis] // 2, layout=slider_layout)

    interactive_output = widgets.interactive_output(update_imshow, {
        'frame_number': selection_slider,
        'axis': fixed(axis),
        'cmap1': fixed(cmap1),
        'cmap2': fixed(cmap2),
        'aspect_ratio': fixed(aspect_ratio),
        'norm': fixed(norm),
        'extent': fixed(extent)
    })

    box = widgets.VBox([selection_slider, output])
    return box


def plot_probe_modes(probe,contrast='phase',frame=0):
    if contrast == 'phase':
        probe_plot = np.angle(probe)[frame]
    else:
        probe_plot = np.abs(probe)[frame]
    
    fig, ax = plt.subplots(1,probe.shape[1],figsize=(15,3),dpi=150)
    
    for i, ax in enumerate(ax):
        ax.imshow(probe_plot[i],cmap='jet')
        ax.set_title(f'Mode {i}')

def plot_volume_histogram(volume,bins=100):
    
    maximum = np.max(volume)
    minimum = np.min(volume)
    mean    = np.mean(volume)
    stddev  = np.std(volume)
    
    fig, ax = plt.subplots()
    ax.hist(volume.flatten(),bins=bins)
    ax.grid()
    ax.set_title(f'Max={maximum:.2f}   Min={minimum:.2f}   Mean={mean:.2f}   StdDev={stddev:.2f}')


def convert_complex_to_RGB(ComplexImg,bias=0.01):
    """ Convert complex image into RGB image with amplitude encoded by intensity and phase encoded by color

    Args:
        ComplexImg (array): 2d complex array
        bias (float, optional): _description_. Defaults to 0.01.
    """    
        
    def MakeRGB(Amps,Phases,bias=0): 	# Make RGB image from amplitude and phase
        from matplotlib.colors import hsv_to_rgb
        """ Both amplitude (value) and phase (hue) should be adjusted to range [0,1] """ 
        HSV = np.zeros((Amps.shape[0],Amps.shape[1],3),dtype=np.float32)
        normalizer = (1.0-bias)/Amps.max()
        HSV[:,:,0] = Phases[:,:]
        HSV[:,:,1] = 1
        HSV[:,:,2] = Amps[:,:]*normalizer + bias
        return hsv_to_rgb(HSV)

    def SplitComplex(ComplexImg):
        Phases = np.angle(ComplexImg)	# Phases in range [-pi,pi]
        Phases = Phases*0.5/np.pi + 0.5
        Amps = np.absolute(ComplexImg)
        return Amps,Phases

    Amps,Phases = SplitComplex(ComplexImg)
    return MakeRGB(Amps,Phases,bias)

def get_RGB_wheel():
    import matplotlib
    V, H = np.mgrid[0:1:100j, 0:1:300j]
    S = np.ones_like(V)
    HSV = np.dstack((H,S,V))
    RGB = matplotlib.colors.hsv_to_rgb(HSV)
    return RGB, H, S, V

def save_as_hdf5(filepath,data,tag='data'):
    with h5py.File(filepath,'a') as h5file:
        h5file.create_dataset(tag,data=data, dtype=data.dtype)
        print('File created at',filepath)

def create_propagation_video(path_to_probefile,
                             starting_f_value=1e-3,
                             ending_f_value=9e-4,
                             number_of_frames=100,
                             frame_rate=10,
                             mp4=False, 
                             gif=False,
                             jupyter=False):
    
    """ 
    Propagates a probe using the fresnel number to multiple planes and create an animation of the propagation
    #TODO: change this function to create propagation as a function of distance
    """

    probe = np.load(path_to_probefile)[0] # load probe
    
    # delta = -1e-4
    # f1 = [starting_f_value + delta*i for i in range(0,number_of_frames)]
    
    f1 = np.linspace(starting_f_value,ending_f_value,number_of_frames)
    
    # Create list of propagated probes
    b =  [np.sqrt(np.sum([abs(Propagate(a,f1[0]))**2 for a in probe],0))]
    for i in range(1,number_of_frames):
            b += [np.sqrt(np.sum([abs(Propagate(a,f1[i]))**2 for a in probe],0))]
    

    image_list = []
    for j, probe in enumerate(tqdm(b)):
            if jupyter == False:
                animation_fig, subplot = plt.subplots(dpi=300)
                img = subplot.imshow(probe,cmap='jet')#,animated=True)
                subplot.set_xticks([])
                subplot.set_yticks([])
                subplot.set_title(f'f#={f1[j]:.3e}')
            if jupyter == False:
                image_list.append(mplfig_to_npimage(animation_fig))
            else:    
                image_list.append(probe)
            if jupyter == False: plt.close()

    if mp4 or gif:  
        clip = ImageSequenceClip(image_list, fps=frame_rate)
        if mp4:
            clip.write_videofile("propagation.mp4",fps=frame_rate)
        if gif:
            clip.write_gif('propagation.gif', fps=frame_rate)

    return image_list, f1 


<<<<<<< HEAD
    
=======


def select_real_data(complex_data, real_type='real'):
    if real_type == 'abs' or real_type == 'amplitude':
        return np.abs(complex_data)
    elif real_type == 'phase':
        return np.angle(complex_data)
    elif real_type == 'real':
        return np.real(complex_data)
    elif real_type == 'imaginary':
        return np.imag(complex_data)
    elif real_type == 'amplitude+phase':
        return np.abs(complex_data), np.angle(complex_data)
    else:
        raise ValueError('Select a valid type to plot your complex data: abs, phase, real, imaginary, or amplitude+phase')

def evaluate_shape(volume):
    if len(volume.shape) == 2:
        return np.expand_dims(volume, axis=0)
    elif len(volume.shape) != 3:
        raise ValueError('Your volume shape is wrong. Select a 3D or 2D dataset:', {volume.shape})
    else:
        return volume

# def visualizer_volumes(volumes, step_size=0.1, figsize=(12, 6), initial_cmap='viridis', initial_real_type='real'):
#     volumes = [evaluate_shape(volume) for volume in volumes]
#     num_slices = [volume.shape for volume in volumes]
#     mins = [volume.min() for volume in volumes]
#     maxs = [volume.max() for volume in volumes]

#     # List of main colormaps available in Matplotlib
#     colormap_options = sorted(['viridis', 'plasma', 'inferno', 'magma', 'cividis', 
#                                'Greys', 'Purples', 'Blues', 'Greens', 'Oranges', 'Reds', 
#                                'YlOrBr', 'YlOrRd', 'OrRd', 'PuRd', 'RdPu', 'BuPu', 
#                                'GnBu', 'PuBu', 'YlGnBu', 'PuBuGn', 'BuGn', 'YlGn', 'gray', 'hsv'])

#     if len(volumes) == 1:
#         fig, ax = plt.subplots(1, 1, figsize=figsize)
#         axes = [ax]
#     else:
#         fig, axes = plt.subplots(1, len(volumes), figsize=(figsize[0] * len(volumes) / 2, figsize[1]))
        
#     plt.subplots_adjust(bottom=0.3)

#     colorbars = []

#     def update(change=None):
#         nonlocal colorbars
#         cmap = cmap_dropdown.value
#         use_log_scale = log_scale_checkbox.value
#         real_type = real_type_dropdown.value
#         for i, volume in enumerate(volumes):
#             if real_type == 'amplitude+phase':
#                 magnitude, phase = select_real_data(volume, real_type)
#                 slice_idx = sliders[f'slice_idx{i}'].value
#                 vmin, vmax = sliders[f'range{i}'].value
#                 axis = axis_dropdowns[f'axis{i}'].value

#                 if vmin >= vmax:
#                     vmin = vmax - step_size
#                 if vmax <= vmin:
#                     vmax = vmin + step_size

#                 axes[i].cla()  # Clear the axis

#                 # Normalize the magnitude and phase
#                 magnitude = (magnitude - vmin) / (vmax - vmin)
#                 magnitude = np.clip(magnitude, 0, 1)
#                 phase = (phase + np.pi) / (2 * np.pi)  # Normalize phase to [0, 1] range
#                 phase = np.clip(phase, 0, 1)
                
#                 hsv_img = np.zeros((*magnitude.shape, 3))
#                 hsv_img[..., 0] = phase
#                 hsv_img[..., 1] = 1
#                 hsv_img[..., 2] = magnitude
                
#                 rgb_img = hsv_to_rgb(hsv_img)

#                 slice_img = np.take(rgb_img, slice_idx, axis=axis)
#                 if axis == 0:
#                     slice_img = slice_img[:, :]
#                 elif axis == 1:
#                     slice_img = slice_img[:, :]
#                 elif axis == 2:
#                     slice_img = slice_img[:, :]

#                 if use_log_scale:
#                     axes[i].imshow(np.log1p(slice_img))
#                 else:
#                     axes[i].imshow(slice_img)
#             else:
#                 transformed_volume = select_real_data(volume, real_type)
#                 slice_idx = sliders[f'slice_idx{i}'].value
#                 vmin, vmax = sliders[f'range{i}'].value
#                 axis = axis_dropdowns[f'axis{i}'].value

#                 if vmin >= vmax:
#                     vmin = vmax - step_size
#                 if vmax <= vmin:
#                     vmax = vmin + step_size

#                 axes[i].cla()  # Clear the axis

#                 slice_img = np.take(transformed_volume, slice_idx, axis=axis)
#                 if axis == 0:
#                     slice_img = slice_img[:, :]
#                 elif axis == 1:
#                     slice_img = slice_img[:, :]
#                 elif axis == 2:
#                     slice_img = slice_img[:, :]

#                 if use_log_scale:
#                     im = axes[i].imshow(np.log1p(slice_img), cmap=cmap, vmin=np.log1p(vmin), vmax=np.log1p(vmax))
#                 else:
#                     im = axes[i].imshow(slice_img, cmap=cmap, vmin=vmin, vmax=vmax)

#                 # Clear the previous colorbar if it exists
#                 if i < len(colorbars):
#                     colorbars[i].remove()

#                 cbar = fig.colorbar(im, ax=axes[i])
#                 if i < len(colorbars):
#                     colorbars[i] = cbar
#                 else:
#                     colorbars.append(cbar)

#         fig.canvas.draw_idle()
    
#     sliders = {}
#     axis_dropdowns = {}
#     play_widgets = []
    
#     slider_boxes = []
#     for i, (num_slice, vmin, vmax) in enumerate(zip(num_slices, mins, maxs)):
#         slice_slider = IntSlider(min=0, max=num_slice[0]-1, step=1, value=0, description=f'Slice {i+1}', continuous_update=False)
#         range_slider = FloatRangeSlider(min=vmin, max=vmax, step=step_size, value=[vmin, vmax], description=f'Range {i+1}', continuous_update=False, layout=Layout(width='400px'))
#         axis_dropdown = Dropdown(options=[0, 1, 2], value=0, description='Axis', layout=Layout(width='130px'))
        
#         sliders[f'slice_idx{i}'] = slice_slider
#         sliders[f'range{i}'] = range_slider
#         axis_dropdowns[f'axis{i}'] = axis_dropdown
        
#         for widget in [slice_slider, range_slider, axis_dropdown]:
#             widget.observe(update, 'value')
        
#         play = Play(
#             value=0,
#             min=0,
#             max=num_slice[0]-1,
#             step=1,
#             interval=200,
#             description="Press play",
#             disabled=False
#         )
#         jslink((play, 'value'), (slice_slider, 'value'))
        
#         play_widgets.append(play)
#         slider_boxes.append( HBox([play, slice_slider, range_slider, axis_dropdown]))
    
#     # Create a dropdown menu for colormap selection
#     cmap_dropdown = Dropdown(options=colormap_options, value=initial_cmap, description='Colormap')
#     cmap_dropdown.observe(update, 'value')

#     # Create a dropdown menu for selecting the data transformation
#     real_type_options = ['amplitude', 'phase', 'real', 'imaginary', 'amplitude+phase']
#     real_type_dropdown = Dropdown(options=real_type_options, value=initial_real_type, description='Data type')
#     real_type_dropdown.observe(update, 'value')

#     # Create a checkbox for log scale
#     log_scale_checkbox = Checkbox(value=False, description='Log scale')
#     log_scale_checkbox.observe(update, 'value')
    
#     ui = VBox([HBox([cmap_dropdown, real_type_dropdown, log_scale_checkbox])] + slider_boxes)
    
#     display(ui)
    
#     update()  # Initial call to set up the plot



from matplotlib.patches import Rectangle
from matplotlib.widgets import RectangleSelector
from IPython.display import display

def draw_rectangles(array):
    class MultiRectangleDrawer:
        def __init__(self, array):
            self.array = array
            self.mask = np.zeros_like(array, dtype=np.uint8)
            self.fig, self.ax = plt.subplots()
            self.ax.imshow(self.array, cmap='gray')
            self.rect_selector = RectangleSelector(
                self.ax, self.on_select, drawtype='box',
                useblit=True, button=[1],  # only respond to left mouse button
                minspanx=5, minspany=5, spancoords='pixels',
                interactive=False, props=dict(facecolor='red', edgecolor='black', alpha=0.5, fill=True)
            )
            self.rectangles = []

        def on_select(self, eclick, erelease):
            x1, y1 = int(eclick.xdata), int(eclick.ydata)
            x2, y2 = int(erelease.xdata), int(erelease.ydata)
            if x1 != x2 and y1 != y2:  # Ensure a valid rectangle
                self.mask[min(y1,y2):max(y1,y2), min(x1,x2):max(x1,x2)] = 1
                width, height = abs(x2 - x1), abs(y2 - y1)
                rect = Rectangle((min(x1,x2), min(y1,y2)), width, height, fill=False, edgecolor='red', linewidth=2)
                self.ax.add_patch(rect)
                self.rectangles.append(rect)
                self.fig.canvas.draw_idle()
                print(f"Rectangle from ({x1}, {y1}) to ({x2}, {y2})")

        def show(self):
            display(self.fig)

    drawer = MultiRectangleDrawer(array)
    # drawer.show()
    return drawer.mask
>>>>>>> 1a0f7c8f
<|MERGE_RESOLUTION|>--- conflicted
+++ resolved
@@ -749,9 +749,6 @@
     return image_list, f1 
 
 
-<<<<<<< HEAD
-    
-=======
 
 
 def select_real_data(complex_data, real_type='real'):
@@ -968,5 +965,4 @@
 
     drawer = MultiRectangleDrawer(array)
     # drawer.show()
-    return drawer.mask
->>>>>>> 1a0f7c8f
+    return drawer.mask