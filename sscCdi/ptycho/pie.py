# Academic License Agreement:
#
# This license agreement sets forth the terms and conditions under which the Brazilian Center for Research in Energy and #Materials (CNPEM) (hereafter "LICENSOR")
#  will grant you (hereafter "LICENSEE") a royalty-free, non-exclusive license for #academic, non-commercial purposes only (hereafter "LICENSE") 
# to use the ssc-cdi computer software program and associated documentation furnished hereunder (hereafter "PROGRAM"). 
#
# For the complete LICENSE description see LICENSE file available within the root directory of this project.
##################################################################################################################################################################


import sys
import cupy as cp
from .engines_common import update_exit_wave, apply_probe_support, create_random_binary_mask

def PIE_python(diffraction_patterns, positions, object_guess, probe_guess, inputs):
    """"
    Implementation of rPIE and mPIE algorithms 
    """

    r_o = inputs["regularization_object"]
    r_p = inputs["regularization_probe"]
    s_o = inputs["step_object"]
    s_p = inputs["step_probe"]
    f_o = inputs["friction_object"]
    f_p = inputs["friction_probe"]
    m_counter_limit = inputs["momentum_counter"]
    n_of_modes = inputs["incoherent_modes"]
    iterations = inputs["iterations"]
    obj_pixel = inputs['object_pixel']
    wavelength = inputs['wavelength']
    detector_distance = inputs['detector_distance']
    distance_focus_sample  = inputs['distance_sample_focus']
    detector_pixel_size = inputs["detector_pixel_size"]
    propagator = inputs['regime']
    free_log_likelihood = inputs['free_log_likelihood']
    probe_support  = inputs["probe_support_array"] 

    try:
        import cupy as cp

        # Check if a GPU is available
        cp.cuda.Device(0).compute_capability  # Access the first GPU (0-indexed)
        print("Using CuPy (GPU)")
        np = cp  # np will be an alias for cupy

        print('Transfering data to GPU...')

        object_guess = cp.array(object_guess) # convert from numpy to cupy
        probe_guess  = cp.array(probe_guess)
        positions    = cp.array(positions)
        diffraction_patterns = cp.array(diffraction_patterns)
        probe_support = cp.array(probe_support)
        obj = cp.ones((n_of_modes,object_guess.shape[0],object_guess.shape[1]),dtype=complex)

    except (ImportError, cp.cuda.runtime.CUDARuntimeError):
        # Fallback to NumPy if GPU is not available or cupy is not installed
        import numpy as np
        print("Using NumPy (CPU)")

    if free_log_likelihood > 0:
        free_LLK_mask = create_random_binary_mask(free_log_likelihood,diffraction_patterns.shape[0],diffraction_patterns.shape[1])
    else:
        free_LLK_mask = np.ones_like(diffraction_patterns[0])

    obj[:] = object_guess # object matrix repeats for each slice; each slice will operate with a different probe mode

    offset = probe_guess.shape

    if inputs["incoherent_modes"] > 1:
        probe_modes = cp.empty((inputs["incoherent_modes"],probe_guess.shape[0],probe_guess.shape[1]),dtype=complex)
        probe_modes[0] = probe_guess # first mode is guess
        for mode in range(1,inputs["incoherent_modes"]): # remaining modes are random
            probe_modes[mode] = cp.random.rand(*probe_guess.shape)
    elif inputs["incoherent_modes"] == 1:
        probe_modes = cp.empty((inputs["incoherent_modes"],probe_guess.shape[0],probe_guess.shape[1]),dtype=complex)
        probe_modes[:] = probe_guess
    else:
        sys.exit('Please select the correct amount of modes: ',inputs["incoherent_modes"])

    wavefronts = cp.empty((len(diffraction_patterns),probe_guess.shape[0],probe_guess.shape[1]),dtype=complex)

    probe_velocity = cp.zeros_like(probe_modes,dtype=complex)
    obj_velocity   = cp.zeros_like(obj,dtype=complex)
    
    momentum_counter = 0
    error = cp.zeros((iterations,4))
    for iteration in range(iterations):
        
        temporary_obj, temporary_probe = obj.copy(), probe_modes.copy()
        
        for j in cp.random.permutation(len(diffraction_patterns)):
            py, px = positions[:,1][j],  positions[:,0][j]

            obj_box = obj[:,py:py+offset[0],px:px+offset[1]]

            """ Wavefront at object exit plane """
            wavefront_modes = obj_box*probe_modes

            wavefronts[j] = wavefront_modes[0] # save mode 0 wavefront to calculate recon error
 
            """ Propagate + Update + Backpropagate """
            updated_wavefront_modes, all_errors = update_exit_wave(wavefront_modes.copy(),diffraction_patterns[j],detector_distance,wavelength,detector_pixel_size,propagator,free_LLK_mask,epsilon=0.001) #copy so it doesn't work as a pointer!
            
            error_r_factor_num, error_r_factor_den, error_nmse_num, error_llk = all_errors
            error[iteration,0] += error_r_factor_num
            error[iteration,1] += error_r_factor_den
            error[iteration,2] += error_nmse_num
            error[iteration,3] += error_llk

            obj[:,py:py+offset[0],px:px+offset[1]] , probe_modes = update_object_and_probe(obj_box[0],probe_modes,wavefront_modes,updated_wavefront_modes,s_o,s_p,r_o,r_p)

            if inputs["use_mPIE"] == True: # momentum addition                                                                                      
                momentum_counter,obj_velocity,probe_velocity,temporary_obj,temporary_probe,obj,probe_modes = momentum_addition_multiprobe(momentum_counter,probe_velocity,obj_velocity,temporary_obj,temporary_probe,obj,probe_modes,f_o,f_p,m_counter_limit,momentum_type="")

        probe_modes = apply_probe_support(probe_modes,probe_support,distance_focus_sample,wavelength,obj_pixel)


        print('\r', end='')
<<<<<<< HEAD
        print(f'\tIteration {i+1}/{iterations} \tError: {iteration_error:.2e}')
=======
        print(f'\tIteration {iteration+1}/{iterations} \t Errors: R-factor={error[iteration,0]/error[iteration,1]:.2e}; MSE={error[iteration,2]:.2e}; Poisson LLK={error[iteration,3]:.2e}',end='')
>>>>>>> 08d5fce5

    print('\n')    

    error[:,0] = error[:,0]/error[:,1] # R-factor calculation
    error = np.delete(error, 1, axis=1) # delete denominator column of R-factor, not needed anymore   

    if np == cp: # if using gpus
        return obj[0].get(), probe_modes.get(), error.get(), positions.get()
    else:
        return obj[0], probe_modes, error, positions
    
def update_object_and_probe(obj,probe_modes,wavefront_modes,updated_wavefront_modes,s_o,s_p,r_o,r_p):

    """ 
    s: step constant
    r: regularization constant
    """
    
    def get_denominator_p(obj,reg_p):
        power = cp.abs(obj)**2
        denominator = (1-reg_p)*power+ reg_p*cp.max(power)
        return denominator  

    def get_denominator_o(probe_modes,reg_o):
        
        total_probe_power = cp.zeros_like(cp.abs(probe_modes[0]))
        for mode in probe_modes:
            total_probe_power += cp.abs(mode)**2    
            
        denominator = (1-reg_o)*total_probe_power + reg_o*cp.max(total_probe_power)
        
        return denominator  

    # r_o,r_p,s_o,s_p,_,_,_ = mPIE_params

    # Pre-calculating to avoid repeated operations
    denominator_object = get_denominator_o(probe_modes,r_o)
    probe_modes_conj = probe_modes.conj()
    Delta_wavefront_modes =  updated_wavefront_modes - wavefront_modes

    obj = obj + s_o * cp.sum(probe_modes_conj*Delta_wavefront_modes,axis=0) / denominator_object # object update

    obj_conj = obj.conj()
    denominator_probe  = get_denominator_p(obj,r_p)
    for m in range(probe_modes.shape[0]): # P_(i+1) = P_(i) + s_p * DeltaP_(i)
        probe_modes[m] = probe_modes[m] + s_p * obj_conj*Delta_wavefront_modes[m] / denominator_probe # probe update


    return obj, probe_modes

def momentum_addition_multiprobe(momentum_counter,probe_velocity,obj_velocity,O_aux,P_aux,obj,probe,friction_object,friction_probe,m_counter_limit,momentum_type=""):
    

    momentum_counter += 1    
    if momentum_counter == m_counter_limit : 

        probe_velocity = friction_probe*probe_velocity + (probe - P_aux) # equation 19 in the paper
        obj_velocity   = friction_object*obj_velocity  + (obj - O_aux)  

        if momentum_type == "Nesterov": # equation 21
            obj = obj + friction_object*obj_velocity
            probe = probe + friction_object*probe_velocity 
        else: # equation 20     
            obj = O_aux + obj_velocity
            probe = P_aux + probe_velocity 

        O_aux = obj
        P_aux = probe            
        momentum_counter = 0
    
    return momentum_counter,obj_velocity,probe_velocity,O_aux,P_aux,obj,probe<|MERGE_RESOLUTION|>--- conflicted
+++ resolved
@@ -116,11 +116,7 @@
 
 
         print('\r', end='')
-<<<<<<< HEAD
-        print(f'\tIteration {i+1}/{iterations} \tError: {iteration_error:.2e}')
-=======
         print(f'\tIteration {iteration+1}/{iterations} \t Errors: R-factor={error[iteration,0]/error[iteration,1]:.2e}; MSE={error[iteration,2]:.2e}; Poisson LLK={error[iteration,3]:.2e}',end='')
->>>>>>> 08d5fce5
 
     print('\n')    
 
