--- conflicted
+++ resolved
@@ -380,12 +380,7 @@
                                                             pixelsize_m=input_dict["object_pixel"],
                                                             distance_m=input_dict["distance_sample_focus"])
 
-<<<<<<< HEAD
-            obj = obj.astype(np.complex64)
-            probe = probe.astype(np.complex64)
-=======
             error.append(algo_error)
->>>>>>> 911520c6
 
             if algo_inputs["position_correction"] > 0:
                 corrected_positions = probe_positions      
@@ -394,7 +389,7 @@
             print(f"Calling {input_dict['algorithms'][str(counter)]['iterations'] } iterations of ePIE algorithm...")
 
             if len(input_dict["GPUs"]) > 1:
-                print(f"WARNING: PIE algorithm is not implemented for multi-GPU. Using single GPU {input_dict["GPUs"][0:1]} (batch size = 1) instead.")
+                print(f"WARNING: PIE algorithm is not implemented for multi-GPU. Using single GPU {input_dict['GPUs'][0:1]} (batch size = 1) instead.")
 
             if 'initial_probe' in input_dict["algorithms"][str(counter)]:
                 probe = set_initial_probe(input_dict["algorithms"][str(counter)], DPs, input_dict['incoherent_modes'])
@@ -511,14 +506,14 @@
         DPs = DPs.astype(np.float32)
 
     if initial_obj is not None:
-        if initial_obj.dtype != np.complex32:
-            print('WARNING: Initial object dtype is not np.complex32. Converting to np.complex32...')
-            initial_obj = initial_obj.astype(np.complex32)
+        if initial_obj.dtype != np.complex64:
+            print('WARNING: Initial object dtype is not np.complex64. Converting to np.complex64...')
+            initial_obj = initial_obj.astype(np.complex64)
 
     if initial_probe is not None:
-        if initial_probe.dtype != np.complex32:
-            print('WARNING: Initial probe dtype is not np.complex32. Converting to np.complex32...')
-            initial_probe = initial_probe.astype(np.complex32)
+        if initial_probe.dtype != np.complex64:
+            print('WARNING: Initial probe dtype is not np.complex64. Converting to np.complex64...')
+            initial_probe = initial_probe.astype(np.complex64)
 
     return DPs, initial_obj, initial_probe
 
