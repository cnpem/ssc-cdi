--- conflicted
+++ resolved
@@ -1,16 +1,6 @@
 import sys, time, h5py
 import numpy as np
 import matplotlib.pyplot as plt
-<<<<<<< HEAD
-=======
-from tqdm import tqdm
-from skimage.io import imsave
-from functools import partial
-from concurrent.futures import ProcessPoolExecutor
-import scipy
-
-import sscRaft
->>>>>>> a26fefb5
 
 from ..misc import save_json_logfile_tomo, open_or_create_h5_dataset
 
@@ -247,214 +237,7 @@
     return equalized_tomogram
 
 
-<<<<<<< HEAD
 ####################### ALIGNMENT: PREPARE DATA FOR WIGGLE (sscRaft) ###########################################
-=======
-    Args:
-        data (array): sinogram slice
-        sigma (int): number of sigmas to reject
-
-    Returns:
-        data (array): sinogram slice with filtered values
-    """
-    mean, std = np.mean(data), np.std(data)
-    data = np.where(data > mean + sigma*std,0,data)
-    data = np.where(data < mean - sigma*std,0,data)
-    return data
-
-def equalize_frame(dic,frame):
-    """ Performs a series of processing steps over a 2D array, namely:
-
-        1) Removes a gradient (i.e. the phase ramp) for the image as a whole
-        2) Makes any NaN values null
-        3) Removes outlier values above/below a certain sigma
-        4) Removes the global offset of the array, making the smallest value null
-        5) Removes a local offset of the array, subtracting the mean value of a desired region from the entire array
-
-    Args:
-        dic (dict): dictionary of inputs
-            keys:
-                "equalize_invert": boolean
-                "equalize_remove_phase_gradient": boolean
-                "equalize_ROI"
-                "equalize_remove_phase_gradient_iterations"
-                "equalize_local_offset"
-                "equalize_set_min_max"
-                "equalize_non_negative"
-        frame (array): 2D image/frame to be equalized
-
-    Returns:
-        frame (array): equalized frame
-    """
-
-    if dic["equalize_invert"] == True:
-        frame = -frame
-
-    # Remove phase ramp
-    if dic["equalize_remove_phase_gradient"] == True:
-        if dic["equalize_ROI"] == []:
-            mask = np.ones_like(frame,dtype=bool)
-        else:
-            mask = np.zeros_like(frame,dtype=bool)
-            mask[dic["equalize_ROI"][0]:dic["equalize_ROI"][1],dic["equalize_ROI"][2]:dic["equalize_ROI"][3]] = True
-        
-        if "equalize_remove_phase_gradient_iterations" in dic:
-            iterations = dic["equalize_remove_phase_gradient_iterations"]
-        else:
-            iterations = 5 
-        frame = remove_phase_gradient(frame, mask,loop_count_limit=iterations)
-
-    # Check for NaNs
-    whereNaN = np.isnan(frame)
-    if whereNaN.any():
-        print("NaN values found in frame after removing gradient. Removing them!")
-        frame = np.where(whereNaN,0,frame)
-
-    # OBSOLETE: Remove outliers
-    # if remove_outlier != 0:
-    #     frame = remove_outliers(frame,remove_outlier)
-
-    # OBSOLETE: Remove global offset
-    # if remove_global_offset:
-    #     frame -= np.min(frame)
-
-    # Remove average offset from specific region
-    if dic["equalize_local_offset"]:
-        mean = np.mean(frame[dic["equalize_ROI"][0]:dic["equalize_ROI"][1],dic["equalize_ROI"][2]:dic["equalize_ROI"][3]])
-        frame -= mean
-
-    if dic["equalize_set_min_max"] != []:
-        frame = np.where(frame<dic["equalize_set_min_max"][0],0,np.where(frame>dic["equalize_set_min_max"][1],0,frame))
-
-
-    if dic["equalize_non_negative"]:    
-        frame = np.where(frame<0,0,frame) # put remaining negative values to zero
-
-    return frame
-
-def equalize_frames_parallel(sinogram,dic):
-    """ Calls function equalize_frame in parallel at multiple threads for each frameo of the sinogram
-
-    Args:
-        sinogram (array): sinogram to be equalized
-        dic (dict): dictionary of inputs
-            keys:
-                "CPUs": number of CPUs
-
-    Returns:
-        equalized_sinogram: equalized sinogram
-    """
-
-    minimum, maximum, mean, std = np.min(sinogram), np.max(sinogram), np.mean(sinogram), np.std(sinogram)
-
-    # Remove NaNs
-    whereNaN = np.isnan(sinogram)
-    if whereNaN.any():
-        print("NaN values found in unwrapped sinogram. Removing them!")
-        sinogram = np.where(whereNaN,0,sinogram)
-
-    # Call parallel equalization
-    equalize_frame_partial = partial(equalize_frame, dic)
-    print('Sinogram shape to equalize: ', sinogram.shape)
-
-    n_frames = sinogram.shape[0]
-
-    processes = dic["CPUs"]
-    print(f'Using {processes} parallel processes')
-
-    with ProcessPoolExecutor(max_workers=processes) as executor:
-        equalized_sinogram = np.empty_like(sinogram)
-        results = list(tqdm(executor.map(equalize_frame_partial,[sinogram[i,:,:] for i in range(n_frames)]),total=n_frames))
-        for counter, result in enumerate(results):
-            # minimum, maximum, mean, std = np.min(result), np.max(result), np.mean(result), np.std(result)
-            equalized_sinogram[counter,:,:] = result
-
-    minimum1, maximum1, mean1, std1 = np.min(equalized_sinogram), np.max(equalized_sinogram), np.mean(equalized_sinogram), np.std(equalized_sinogram)
-    print(f'Min \t Mean-3*sigma \t Mean \t Mean+3*sigma \t Max ')
-    print(f'Old {minimum:.2f}, {mean-3*std:.2f}, {mean:.2f}, {mean+3*std:.2f},{maximum:.2f}')
-    print(f'New: {minimum1:.2f}, {mean1-3*std1:.2f},{mean1:.2f}, {mean1+3*std1:.2f},{maximum1:.2f}')
-
-    return equalized_sinogram
-
-def equalize_scipy_optimization(mask,img,initial_guess=(1,1,1),method='Nelder-Mead',max_iter = 1,stop_criteria=(1e-5,1e-5,1e-2)):
-    
-    def equalization_cost_function(params,img,mask,x,y):
-        a, b, c = params
-        return np.linalg.norm(mask*(img- (a*x+b*y+c)))**2
-    
-    if img.shape != mask.shape:
-        sys.exit('Image and Mask do not have the same shape')
-
-    y, x = np.indices(img.shape)
-    
-    for i in range(0,max_iter):
-    
-        result = scipy.optimize.minimize(equalization_cost_function, initial_guess, args=(img,mask,x,y),method=method)
-
-        success = result.success
-        if success == False:
-            print('Convergence failed. Scipy.minimize message: ',result.message)
-        else:
-            # print('Minization done')
-            pass
-
-        a,b,c = result.x
-        plane = a*x+b*y+c
-        img = img - plane
-    
-    return img, plane, (a,b,c)
-    
-def equalize_scipy_optimization_parallel(sinogram,mask,initial_guess=(0,0,0),method='Nelder-Mead',max_iter = 1,stop_criteria=(1e-5,1e-5,1e-2),processes=10):
-
-    equalize_scipy_optimization_partial = partial(equalize_scipy_optimization, mask,initial_guess=initial_guess,method=method,max_iter = max_iter,stop_criteria=stop_criteria)
-    n_frames = sinogram.shape[0]
-    equalized_sinogram = np.empty_like(sinogram)
-    with ProcessPoolExecutor(max_workers=processes) as executor:
-        results = list(tqdm(executor.map(equalize_scipy_optimization_partial,sinogram),total=n_frames,desc='Equalizing frames'))
-        for counter, result in tqdm(enumerate(results),desc="Populating result matrix"):
-            equalized_sinogram[counter,:,:] = result[0]
-            
-    return equalized_sinogram
-
-def equalize_tomogram(equalized_tomogram,mean,std,remove_outliers=0,threshold=0,bkg_window=[]):
-    """ Filters outliers in the tomogram
-
-    Args:
-        equalized_tomogram (array): 3D reconstructed volume from tomographic algorithm
-        mean (float): mean value of 3D reconstruction
-        std (float): standard deviation of 3D reconstruction
-        remove_outliers (int, optional): if not zero, will remove outliers above/below a certain sigma, sigma being this variable. Defaults to 0.
-        threshold (int, optional): value T to threshold the volume. All voxels with absolute value higher than T are set to zero. Defaults to 0.
-        bkg_window (list, optional): List of type [top,bottom,left,right,direction] indication the the coordinates of a squared window over a certain direction. The mean value of the window will be subtracted from all voxels. Value below this mean are set to null. Defaults to [].
-
-    Returns:
-        equalized_tomogram (array): 3D equalized tomogram
-    """
-    
-    if threshold != 0:
-        equalized_tomogram = np.where( np.abs(equalized_tomogram) > threshold,0,equalized_tomogram)
-
-    if remove_outliers != 0:
-            equalized_tomogram = np.where( equalized_tomogram > mean+remove_outliers*std,0,equalized_tomogram)
-            equalized_tomogram = np.where( equalized_tomogram < mean-remove_outliers*std,0,equalized_tomogram)
-
-    if bkg_window !=[]:
-        axis_direction = bkg_window[4] # last item of list indicates the direction of the slicing
-        if axis_direction == 0:
-            window = equalized_tomogram[:,bkg_window[0]:bkg_window[1],bkg_window[2]:bkg_window[3]]
-        elif axis_direction == 1:
-            window = equalized_tomogram[bkg_window[0]:bkg_window[1],:,bkg_window[2]:bkg_window[3]]
-        elif axis_direction == 2:
-            window = equalized_tomogram[bkg_window[0]:bkg_window[1],bkg_window[2]:bkg_window[3],:]
-
-        offset = np.mean(window)
-        equalized_tomogram = equalized_tomogram - offset
-        equalized_tomogram = np.where(equalized_tomogram<0,0,equalized_tomogram)
-
-    return equalized_tomogram
-
-####################### ALIGNMENT ###########################################
->>>>>>> a26fefb5
 
 def wiggle_sinogram_alignment(dic,object,angles,save=True):
     """ Calls sscRaf "Wiggle" algorithm for sinogram alignment
