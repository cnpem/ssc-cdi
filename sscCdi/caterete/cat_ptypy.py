import numpy as np
import json, os
import time

<<<<<<< HEAD
import ptypy
from ptypy.core.data import PtyScan
from ptypy import utils as u
from ptypy import defaults_tree

@defaults_tree.parse_doc('scandata.numpyscan') # decorator to get defaults from docstring
class caterete_data_for_ptypy(PtyScan):

    """
    A PtyScan subclass to extract data from a numpy array.

    Defaults:

    [name]
    type = str
    default = numpyscan
    help =

    [auto_center]
    default = False
    """
=======
# import ptypy
# from ptypy.core.data import PtyScan
# from ptypy import utils as u
# from ptypy import defaults_tree

# @defaults_tree.parse_doc('scandata.numpyscan') # decorator to get defaults from docstring
# class caterete_data_for_ptypy(PtyScan):
#     """
#     A PtyScan subclass to extract data from a numpy array.

#     Defaults:

#     [name]
#     type = str
#     default = numpyscan
#     help =

#     [auto_center]
#     default = False
#     """
>>>>>>> 659bc402
    
#     def __init__(self, restored_data_path, positions_path, metadata_path,output_path, pars=None, **kwargs):
        
#         p = self.DEFAULT.copy(depth=2) # build a default parameter structure to ensure that all input parameters are available
#         p.update(pars) # updates this structure to overwrite the entries specified by the user

#         self.restored_data_path = restored_data_path
#         self.positions_path = positions_path
#         self.metadata_path = metadata_path
#         mdata_dict = json.load(open(self.metadata_path))

#         p["energy"]   = mdata_dict['/entry/beamline/experiment']["energy"]
#         p["distance"] = mdata_dict['/entry/beamline/experiment']["distance"]*1e-3 # convert to meters
#         p["psize"]    = mdata_dict['/entry/beamline/detector']['pimega']["pixel size"]*1e-6 # convert to microns
        
#         dataset = np.load(self.restored_data_path)
        
#         p["shape"] = dataset.shape[1]
#         self.number_of_DPs = dataset.shape[0]
        
#         super(caterete_data_for_ptypy, self).__init__(p, **kwargs)

#         self.info.dfile = output_path 
        
        
#     def load_positions(self):
        
#         position_path = self.positions_path
        
#         pos = []
#         with open(position_path) as f: 
#             for line in f:
#                 if 'Ry:' in line: continue
#                 y, x = line.strip().split()
#                 factor = 1e-6 # to convert to meters
#                 pos.append((eval(y)*factor, eval(x)*factor))
#         positions = np.asarray(pos)

#         return positions

#     def load(self, indices):
        
#         raw = {}
#         filepath = self.restored_data_path
        
#         data = np.load(filepath)
#         for idx in indices:
#             raw[idx] = data[idx] 
#         return raw, {}, {}


# def CAT_create_ptyd_file(restored_data_path, positions_path, metadata_path,output_path,pack_size=20):    

#     data_object = caterete_data_for_ptypy(restored_data_path, positions_path, metadata_path,output_path)

#     print('Number of DPs: ',data_object.number_of_DPs)
    
#     data = data_object.DEFAULT.copy(depth=2)
#     data.save = 'append' # set parameter to save data
#     data_object = caterete_data_for_ptypy(restored_data_path, positions_path, metadata_path,output_path,pars=data)
#     data_object.initialize()

#     for i in range(1000): 
#         print('Creating ptyd block #',i)
#         msg = data_object.auto(pack_size) # process data for N frames; will create data in chunks of N frames
#         if msg == data_object.EOS:
#             print('All frames have been processed')
#             break
            
#     print("ptyd datafile created")

# def create_ptypy_parameter_tree(io_home_path, ptycho_final_path,path_ptyd_datafile,frames_per_block, run_ID="mySample"):

#     # Create parameter tree
#     p = u.Param()

#     # Set verbose level, can be "interactive", "info" or "debug"
#     p.verbose_level = "interactive"

#     # Run label (ID)
#     p.run = run_ID

#     # I/O settings
#     p.io = u.Param()

#     # Set the root path for all input/output operations
#     # Change this to wherever you would like 
#     p.io.home = io_home_path

#     # Path to final .ptyr output file 
#     # using variables p.run, engine name and total nr. of iterations
#     p.io.rfile =  ptycho_final_path

#     # Turn off interaction server
#     # p.io.interaction = u.Param(active=False)

#     # Use non-threaded live plotting
#     # p.io.autoplot = u.Param()
#     # p.io.autoplot.active=False
#     # p.io.autoplot.threaded = True
#     # p.io.autoplot.layout = "default"
#     # p.io.autoplot.interval = 10

#     # Save intermediate .ptyr files (dumps) every 10 iterations
#     # p.io.autosave = u.Param()
#     # p.io.autosave.active = True
#     # p.io.autosave.interval = 10
#     # p.io.autosave.rfile = 'dumps/%(run)s_%(engine)s_%(iterations)04d.ptyr'

#     # Define the scan model
#     p.scans = u.Param()
#     p.scans.CateretePtyPyScan = u.Param()
#     p.scans.CateretePtyPyScan.data = u.Param()
#     p.scans.CateretePtyPyScan.name = "BlockFull"
#     p.frames_per_block = frames_per_block

#     p.scans.CateretePtyPyScan.data.name = 'PtydScan'
#     p.scans.CateretePtyPyScan.data.source = 'file'
#     p.scans.CateretePtyPyScan.data.dfile = path_ptyd_datafile

#     # Define reconstruction engine
#     p.engines = u.Param()

#     return p<|MERGE_RESOLUTION|>--- conflicted
+++ resolved
@@ -2,29 +2,6 @@
 import json, os
 import time
 
-<<<<<<< HEAD
-import ptypy
-from ptypy.core.data import PtyScan
-from ptypy import utils as u
-from ptypy import defaults_tree
-
-@defaults_tree.parse_doc('scandata.numpyscan') # decorator to get defaults from docstring
-class caterete_data_for_ptypy(PtyScan):
-
-    """
-    A PtyScan subclass to extract data from a numpy array.
-
-    Defaults:
-
-    [name]
-    type = str
-    default = numpyscan
-    help =
-
-    [auto_center]
-    default = False
-    """
-=======
 # import ptypy
 # from ptypy.core.data import PtyScan
 # from ptypy import utils as u
@@ -45,7 +22,6 @@
 #     [auto_center]
 #     default = False
 #     """
->>>>>>> 659bc402
     
 #     def __init__(self, restored_data_path, positions_path, metadata_path,output_path, pars=None, **kwargs):
         
