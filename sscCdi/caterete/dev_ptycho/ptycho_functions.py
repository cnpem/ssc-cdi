import numpy as np
import matplotlib.pyplot as plt
from matplotlib.colors import LogNorm

import time
from tqdm import tqdm

from sscPimega import misc

import random
random.seed(0)

from numpy.fft import fft2, fftshift, ifftshift, ifft2

def plot_guess_and_model(model_obj,model_probe,obj_guess,probe_guess,positions):
    from matplotlib.patches import Rectangle
    from sscMisc.plots import convert_complex_to_RGB

    colormap = 'viridis'
    colormap2 = 'hsv'    
    figure, ax = plt.subplots(2,5,dpi=150,figsize=(15,5))
    count = -1
    # for i,ax0 in enumerate(ax.reshape(-1)):
        # ax0.set_yticks([]), ax0.set_xticks([])
    ax[0,0].imshow(np.abs(model_obj),cmap=colormap)
    ax[0,0].set_title("Obj Abs")
    ax[0,1].imshow(np.angle(model_obj),cmap=colormap2)
    ax[0,1].set_title("Obj Phase")
    ax[0,2].imshow(np.abs(model_probe),cmap=colormap)
    ax[0,2].set_title("Probe Abs")
    ax[0,3].imshow(np.angle(model_probe),cmap=colormap2)
    ax[0,3].set_title("Probe Phase")
    ax[1,0].imshow(np.abs(obj_guess),cmap=colormap)
    ax[1,0].set_title("Obj Guess")
    ax[1,1].imshow(np.angle(obj_guess),cmap=colormap2)
    ax[1,1].set_title("Obj Guess")
    ax[1,2].imshow(np.abs(probe_guess),cmap=colormap)
    ax[1,2].set_title("Probe Guess")
    ax[1,3].imshow(np.angle(probe_guess),cmap=colormap2)
    ax[1,3].set_title("Probe Guess")
    
    data_rgb = convert_complex_to_RGB(model_obj)
    ax[0,4].imshow(data_rgb)
    cmap = plt.get_cmap('jet',positions.shape[0])
    mycm = cmap(np.arange(0,positions.shape[0]+1,1))
    for i, (x,y) in enumerate(positions):
        rect = Rectangle((y,x),probe_guess.shape[1],probe_guess.shape[0],linestyle='-',linewidth=1,edgecolor=mycm[i],facecolor='none',alpha=1)
        ax[0,4].add_patch(rect)
    ax[1,4].axis('off')
    ax[0,4].set_title("Scan region")
    figure.tight_layout()

def plot_results(model_obj,probe_guess,RAAR_obj, RAAR_probe, RAAR_error, RAAR_time,PIE_obj, PIE_probe, PIE_error, PIE_time):
    colormap = 'jet'    
    figure, ax = plt.subplots(3,5,dpi=150,figsize=(10,6))
    count = -1
    for i,ax0 in enumerate(ax.reshape(-1)):
        count += 1
        if count == 5: 
            ax0.grid()
            continue
        ax0.set_yticks([])
        ax0.set_xticks([])
    ax[0,0].imshow(np.sum(difpads,axis=0),norm=LogNorm(),cmap=colormap)
    ax[0,0].set_title("_sum of difpads")
    ax[0,1].imshow(np.abs(model_obj),cmap=colormap)
    ax[0,1].set_title("Magnitude")
    ax[0,2].imshow(np.angle(model_obj),cmap=colormap)
    ax[0,2].set_title("Phase")
    ax[0,3].imshow(np.abs(probe_guess),cmap=colormap)
    ax[0,3].set_title("Magnitude")
    ax[0,4].imshow(np.angle(probe_guess),cmap=colormap)
    ax[0,4].set_title("Phase")
    ax[1,0].plot(RAAR_error,'.-',label='RAAR')
    ax[1,1].imshow(np.abs(RAAR_obj),cmap=colormap)
    ax[1,2].imshow(np.angle(RAAR_obj),cmap=colormap)
    ax[1,3].imshow(np.abs(RAAR_probe),cmap=colormap)
    ax[1,4].imshow(np.angle(RAAR_probe),cmap=colormap)
    ax[0,0].set_ylabel('Model')
    ax[1,0].set_ylabel('RAAR')
    ax[2,0].set_ylabel('mPIE')
    ax[1,0].plot(PIE_error,'.-',label='PIE')
    ax[2,1].imshow(np.abs(PIE_obj),cmap=colormap)
    crop = 25
    ax[2,0].imshow(np.abs(PIE_obj[crop:-crop,crop:-crop]),cmap=colormap)
    ax[2,2].imshow(np.angle(PIE_obj),cmap=colormap)
    ax[2,3].imshow(np.abs(PIE_probe),cmap=colormap)
    ax[2,4].imshow(np.angle(PIE_probe),cmap=colormap)
    ax[1,0].legend()
    figure.tight_layout()
    

def PIE_update_obj_and_probe(mPIE_params,difference,probe,obj,px,py,offset,iteration,use_rPIE_update_function=True,i_to_start_p_update=10,beta=100,centralize_probe = False):
    alpha,beta,gamma_obj,gamma_prb,eta_obj,eta_probe,T_lim = mPIE_params
    obj_box = obj[py:py+offset[0],px:px+offset[1]]

    if iteration > 10:    
        centralize_probe = False
    if centralize_probe:
        centralization_weight = get_circular_mask(probe.shape[0],0.1,invert=True)

    if use_rPIE_update_function: # rPIE update function
        obj_box = obj_box + gamma_obj*difference*probe.conj()/ ( (1-alpha)*np.abs(probe)**2+alpha*(np.abs(probe)**2).max() )
        
        if iteration > i_to_start_p_update:
            print('Updating probe')
            if centralize_probe:
                probe = probe + gamma_prb*(difference*obj_box.conj() - centralization_weight*probe)/ ( (1-beta) *np.abs(obj_box)**2+beta *(np.abs(obj_box)**2).max() + centralization_weight)
            else:
                probe = probe + gamma_prb*(difference*obj_box.conj())/ ( (1-beta) *np.abs(obj_box)**2+beta *(np.abs(obj_box)**2).max())
    
    obj[py:py+offset[0],px:px+offset[1]] = obj_box
    
    return obj, probe, obj_box

def set_object_pixel_size(jason,half_size):
    c = 299792458             # Speed of Light [m/s]
    planck = 4.135667662E-18  # Plank constant [keV*s]
    wavelength = planck * c / jason['Energy'] # meters
    jason["wavelength"] = wavelength
    # Convert pixel size:
    dx = wavelength * jason['DetDistance'] / ( jason['Binning'] * jason['RestauredPixelSize'] * half_size * 2)
    return dx, jason
    
def apply_random_shifts_to_positions(positionsX,positionsY,mu=0,sigma=3,type='gaussian'):
        if type == 'gaussian':
            deltaX = np.random.normal(mu, sigma, positionsX.shape)
            deltaY = np.random.normal(mu, sigma, positionsY.shape)
            # X, Y = np.round(positionsX+deltaX).astype(np.int),np.round(positionsY+deltaY).astype(np.int)
            # X -= np.min(X)
            # Y -= np.min(Y)
            # return X, Y
        elif type=='random':
            deltaX = np.round(sigma*np.random.rand(*positionsX.shape))
            deltaY = np.round(sigma*np.random.rand(*positionsY.shape))
        return positionsX+deltaX, positionsY+deltaY

def get_positions_array(probe_steps_xy,frame_shape,random_positions=True):

    dx, dy = probe_steps_xy # probe step size in each direction
    y_pxls = np.arange(0,frame_shape[0]+1,dy)
    x_pxls = np.arange(0,frame_shape[1]+1,dx)

    if random_positions == True:
        x_pxls,y_pxls = apply_random_shifts_to_positions(x_pxls,y_pxls)

    positionsY,positionsX = np.meshgrid(y_pxls,x_pxls)
    
    if 0: # Plot positions map
        figure, ax = plt.subplots(dpi=100)
        ax.plot(positionsX,positionsY,'x',label='Original')
        ax.set_title('Positions') 
        ax.set_xlabel('X')
        ax.set_ylabel('Y')
        ax.set_aspect('equal')
    
    return positionsX.flatten(),positionsY.flatten()

def apply_invalid_regions(difpad):
    delta = 25
    for i in range(0,difpad.shape[0]):
        difpad[0:difpad.shape[0]:delta] = -1

    for i in range(0,difpad.shape[1]):
        difpad[:,0:difpad.shape[1]:delta] = -1
    return  difpad
    
def get_circular_mask(dimension,radius,invert=False):
    # dimension = 100 # Must be < than object!
    x = np.linspace(-1,1,dimension)
    X,Y = np.meshgrid(x,x)
    if invert == True:
        circular_mask = np.where(X**2 + Y**2 < radius,0,1)  # Probe
    else:
        circular_mask = np.where(X**2 + Y**2 < radius,1,0)  # Probe
    return circular_mask


def add_error_to_positions(positionsX,positionsY):
        mu, sigma = 0, 1 # mean and standard deviation
        deltaX = np.random.normal(mu, sigma, positionsX.shape)
        deltaY = np.random.normal(mu, sigma, positionsY.shape)
        return positionsX+deltaX,positionsY+deltaY     
    
def propagate_beam(wavefront, experiment_params,propagator='fourier'):
    """ Propagate a wavefront using fresnel ou fourier propagator

    Args:
        wavefront : the wavefront to propagate
        dx : pixel spacing of the wavefront input
        wavelength : wavelength of the illumination
        distance : distance to propagate
        propagator (str, optional): 'fresenel' or 'fourier'. Defaults to 'fresnel'.

    Returns:
        output: propagated wavefront
    """    
    
    dx, wavelength,distance = experiment_params 
    
    if propagator == 'fourier':
        if distance > 0:
            output = fftshift(fft2(fftshift(wavefront)))
        else:
            output = ifftshift(ifft2(ifftshift(wavefront)))            
    
    elif propagator == 'fresnel':
    
        ysize, xsize = wavefront.shape
        x_array = np.linspace(-xsize/2,xsize/2-1,xsize)
        y_array = np.linspace(-ysize/2,ysize/2-1,ysize)

        fx = x_array/(xsize)
        fy = y_array/(ysize)

        FX,FY = np.meshgrid(fx,fy)
        # Calculate approx phase distribution for each plane wave component
        w = FX**2 + FY**2 
        # Compute FFT
        F = fftshift(fft2(fftshift(wavefront)))
        # multiply by phase-shift and inverse transform 
        a = np.exp(-1j*np.pi*( distance*wavelength/dx**2)*w)
        output = ifftshift(ifft2(ifftshift(F*a)))

    return output

def calculate_recon_error(model,obj):
    
    if model.shape[0] != obj.shape[0]:
        extra_y = max(model.shape[0],obj.shape[0])-min(model.shape[0],obj.shape[0])

        if model.shape[0] > obj.shape[0]: # conditional to reduce size of bigger object to the same size of the smallest one
            model = model[extra_y//2:-extra_y//2,:]
        else:
            obj = obj[extra_y//2:-extra_y//2,:]
    
    if model.shape[1] != obj.shape[1]:
        extra_x = max(model.shape[1],obj.shape[1])-min(model.shape[1],obj.shape[1])

        if model.shape[1] > obj.shape[1]:
            model = model[:,extra_x//2:-extra_x//2]
        else:
            obj = obj[:,extra_x//2:-extra_x//2]

    error = np.sum(np.abs(model - obj))/model.size
    return error 

def projection_Rspace_RAAR(wavefronts,obj,probe,positions,epsilon):
    probe = RAAR_update_probe(wavefronts, obj, probe.shape,positions, epsilon=epsilon) 
    obj   = RAAR_update_object(wavefronts, probe, obj.shape, positions,epsilon=epsilon)
    return probe, obj

def RAAR_update_object(exit_waves, probe, object_shape, positions,epsilon=0.01):

    m,n = probe.shape
    k,l = object_shape

    probe_sum  = np.zeros((k,l),dtype=complex)
    wave_sum   = np.zeros((k,l),dtype=complex)
    probe_intensity  = np.abs(probe)**2
    probe_conj = np.conj(probe)

    for index, pos in enumerate((positions)):
        # posy, posx = pos[0], pos[1]
        posy, posx = pos[1], pos[0]
        probe_sum[posy:posy + m , posx:posx+n] = probe_sum[posy:posy + m , posx:posx+n] + probe_intensity
        wave_sum[posy:posy + m , posx:posx+n]  = wave_sum[posy:posy + m , posx:posx+n]  + probe_conj*exit_waves[index] 

    object = wave_sum/(probe_sum + epsilon)

    return object


def RAAR_update_probe(exit_waves, obj, probe_shape,positions, epsilon=0.01):
    m,n = probe_shape

    object_sum = np.zeros((m,n),dtype=complex)
    wave_sum = np.zeros((m,n),dtype=complex)
    obj_intensity = np.abs(obj)**2
    obj_conj = np.conj(obj)

    for index, pos in enumerate((positions)):
        # posy, posx = pos[0], pos[1]
        posy, posx = pos[1], pos[0]
        object_sum = object_sum + obj_intensity[posy:posy + m , posx:posx+n]
        wave_sum = wave_sum + obj_conj[posy:posy + m , posx:posx+n]*exit_waves[index]

    probe = wave_sum/(object_sum + epsilon)

    return probe

def projection_Rspace_multiprobe_RAAR(wavefronts,obj,probes,positions,epsilon):
    probes = RAAR_multiprobe_update_probe(wavefronts, obj, probes.shape,positions, epsilon=epsilon) 
    obj   = RAAR_multiprobe_update_object(wavefronts, probes, obj.shape, positions,epsilon=epsilon)
    return probes, obj

def RAAR_multiprobe_update_object(wavefronts, probe, object_shape, positions,epsilon=0.01):

    modes,m,n = probe.shape
    k,l = object_shape

    probe_sum  = np.zeros((k,l),dtype=complex)
    wave_sum   = np.zeros((k,l),dtype=complex)
    probe_intensity  = np.abs(probe)**2
    probe_conj = np.conj(probe)

    for mode in range(modes):
        for index, (posx, posy) in enumerate((positions)):
            probe_sum[posy:posy + m , posx:posx+n] += probe_intensity[mode]
            wave_sum[posy:posy + m , posx:posx+n]  += probe_conj[mode]*wavefronts[index,mode] 

    obj = wave_sum/(probe_sum + epsilon)

    return obj

def RAAR_multiprobe_update_probe(wavefronts, obj, probe_shape,positions, epsilon=0.01):
    
    l,m,n = probe_shape

    object_sum = np.zeros((m,n),dtype=complex)
    wave_sum = np.zeros((l,m,n),dtype=complex)
    
    obj_intensity = np.abs(obj)**2
    obj_conj = np.conj(obj)
    
    for index, (posx, posy) in enumerate(positions):
        object_sum += obj_intensity[posy:posy + m , posx:posx+n] 
        for mode in range(l):
            wave_sum[mode] += obj_conj[posy:posy + m , posx:posx+n]*wavefronts[index,mode]

    probes = wave_sum/(object_sum + epsilon) # epsilon to avoid division by zero. 

    return probes

def update_exit_wave(wavefront,measurement,experiment_params,epsilon=0.01,propagator = 'fourier'):
    wave_at_detector = propagate_beam(wavefront, experiment_params,propagator=propagator)
    wave_at_detector = np.sqrt(measurement)*wave_at_detector/(np.abs(wave_at_detector)+epsilon)
    # wave_at_detector[measurement>=0] = (np.sqrt(measurement)*wave_at_detector/(np.abs(wave_at_detector)))[measurement>=0]
    updated_exit_wave = propagate_beam(wave_at_detector, (experiment_params[0],experiment_params[1],-experiment_params[2]),propagator=propagator)
    return updated_exit_wave

def momentum_addition(T_counter,T_lim,probeVelocity,objVelocity,O_aux,P_aux,obj, probe,eta_obj,eta_probe):
    T_counter += 1 
    if T_counter == T_lim : # T parameter in mPIE paper
        probeVelocity  = probeVelocity*eta_probe + (probe - P_aux)
        objVelocity = objVelocity*eta_obj  + (obj - O_aux)  
        obj = O_aux + objVelocity
        probe = P_aux + probeVelocity 

        O_aux = obj
        P_aux = probe            
        T_counter = 0
    return T_counter,objVelocity,probeVelocity,O_aux,P_aux,obj,probe


def create_correction_masks(N,M,path,bad_points_percentage=0.05,detector='540D',save=True):
    
    invalid_points = np.where(np.random.rand(N,M)>1-bad_points_percentage,1,0)
    
    invalid_grid = np.zeros((N,M))
    if detector == '540D':
        chip_size = N//12
        line_thickness = 1
        
        for i in range(1,12):
            start = int(i*chip_size)
            end = int(i*chip_size + line_thickness)
            invalid_grid[start:end,:] = 1
            invalid_grid[:,start:end] = 1
    
    mask = invalid_grid+invalid_points
    mask = np.where(mask>0,1,0)
    
    empty = np.zeros_like(invalid_points)
    empty[N//20:N//10,M//20:M//10] = 1
    empty[-N//10:-N//20,M//20:M//10] = 1
    empty[-N//10:-N//20,-M//10:-M//20] = 1

    flatfield = np.ones_like(invalid_points)
    
    total = empty+flatfield+invalid_grid+invalid_points
    total = np.where(total>1,1,0)
    
    if save:
        masks_path = os.path.join(path,'images')
        if not os.path.exists(masks_path):
            os.makedirs(masks_path)
        files = ['flat.hdf5','mask.hdf5','empty.hdf5']
        datasets = [flatfield, mask, empty]
        for file,data in zip(files,datasets):
            savepath = os.path.join(masks_path,file)
            print("Saving data at: ",savepath)
            h5f = h5py.File(savepath, 'w')
            h5f.create_dataset(savepath, data=data)
            h5f.close()
    
    if 1:
        fig, ax = plt.subplots(1,5,figsize=(30,30))
        ax1, ax2, ax3, ax4, ax5 = ax.ravel()
        ax1.imshow(empty), ax1.set_title("Empty")
        ax2.imshow(flatfield), ax2.set_title("Flatfield")
        ax3.imshow(invalid_grid), ax3.set_title("Grid")
        ax4.imshow(invalid_points), ax4.set_title("Mask")
        ax5.imshow(total), ax5.set_title("all")
    
    return empty, flatfield, invalid_grid, invalid_points

def get_brightest_diff_pattern(diffraction_patterns):
    maximums = []
    for i in range(diffraction_patterns.shape[0]):
        maximums.append(np.max(diffraction_patterns[i]))
    idx_where_max = np.where(maximums==np.max(maximums))
    return idx_where_max[0][0]

def probe_power_correction(probe,shape,pre_computed_numerator):
    correction_factor = np.sqrt( pre_computed_numerator/ (shape[1]*shape[2]*np.sum(np.abs(probe)**2)) )
    return probe*correction_factor

""" POSITION CORRECTION """

import numpy as np
import matplotlib.pyplot as plt
from skimage.registration import phase_cross_correlation
from scipy.stats import pearsonr

def update_beta(positions1,positions2, beta):
    
    k = np.corrcoef(positions1,positions2)[0,1]

    if np.isnan(k).any():
        print('Skipping')
    else:
        threshold1 = +0.3
        threshold2 = -0.3
        
        if k > threshold1:
            beta = beta*1.1 # increase by 10%
        elif k < threshold2:
            beta = beta*0.9 #reduce by 10%
        else:
            pass # keep same value
        
    return beta

def get_illuminated_mask(probe,probe_threshold):
    probe = np.abs(probe)
    mask = np.where(probe > np.max(probe)*probe_threshold, 1, 0)
    return mask

def position_correction(obj,previous_obj,probe,position_x,position_y, beta_x,beta_y, probe_threshold=0.5, upsampling=100):
    
    illumination_mask = get_illuminated_mask(probe,probe_threshold)

    obj = obj*illumination_mask
    previous_obj = previous_obj*illumination_mask

    relative_shift, error, diffphase = phase_cross_correlation(obj, previous_obj, upsample_factor=upsampling)
    
    new_position = np.array([position_x + beta_x*relative_shift[1], position_y + beta_y*relative_shift[0]])

    return new_position, relative_shift, illumination_mask




""" PTYCHO """

import numpy as np
import cupy as cp
import h5py, os, json

import matplotlib.pyplot as plt
from matplotlib.colors import LogNorm

import datetime
import time

from PIL import Image

from sscPimega import misc

import random
random.seed(0)

def plot_results3(difpads, model_obj,probe,RAAR_obj, RAAR_probe, RAAR_error, RAAR_time,PIE_obj, PIE_probe, PIE_error, PIE_time,PIE2_obj, PIE2_probe, PIE2_error, PIE2_time, RAAR2_obj, RAAR2_probe, RAAR2_error, RAAR2_time ,axis=False):
    colormap = 'viridis'
    colormap2 = 'hsv'    
    figure, ax = plt.subplots(5,5,dpi=150,figsize=(15,10))
    
    if axis == False: # remove ticks and values
        count = -1
        for i,ax0 in enumerate(ax.reshape(-1)):
            count += 1
            if count == 5: 
                ax0.grid()
                continue
            ax0.set_yticks([])
            ax0.set_xticks([])

    ax[0,0].imshow(np.sum(difpads,axis=0),norm=LogNorm(),cmap=colormap)
    ax[0,0].set_title("Sum of difpads")
    ax[0,1].imshow(np.abs(model_obj),cmap=colormap)
    ax[0,1].set_title("Magnitude")
    ax[0,2].imshow(np.angle(model_obj),cmap=colormap2)
    ax[0,2].set_title("Phase")
    ax[0,3].imshow(np.abs(probe),cmap=colormap)
    ax[0,3].set_title("Magnitude")
    ax[0,4].imshow(np.angle(probe),cmap=colormap2)
    ax[0,4].set_title("Phase")
    
    ax[0,0].set_ylabel('Model')
    ax[1,0].set_ylabel('RAAR')
    ax[2,0].set_ylabel('RAAR multi')
    ax[3,0].set_ylabel('mPIE')
    ax[4,0].set_ylabel('mPIE multi')
    
    try:
        ax[1,0].plot(RAAR_error,'.-',label='RAAR')
        ax[1,0].plot(RAAR2_error,'.-',label='RAAR-multi')
        ax[1,0].plot(PIE_error,'.-',label='PIE')
        ax[1,0].plot(PIE2_error,'.-',label='PIE-multi')
    except:
        pass
    
    try:
        ax[1,1].imshow(np.abs(RAAR_obj),cmap=colormap)
        ax[1,2].imshow(np.angle(RAAR_obj),cmap=colormap2)
        ax[1,3].imshow(np.abs(RAAR_probe),cmap=colormap)
        ax[1,4].imshow(np.angle(RAAR_probe),cmap=colormap2)
    except:
        pass
    
    try:
        crop = 25        
        ax[2,0].imshow(np.abs(RAAR2_obj[crop:-crop,crop:-crop]),cmap=colormap)
        # ax[2,0].axis('off')
        ax[2,1].imshow(np.abs(RAAR2_obj),cmap=colormap)
        ax[2,2].imshow(np.angle(RAAR2_obj),cmap=colormap2)
        ax[2,3].imshow(np.abs(RAAR2_probe),cmap=colormap)
        ax[2,4].imshow(np.angle(RAAR2_probe),cmap=colormap2)    
    except:
        pass    
    
    try:
        ax[3,0].imshow(np.abs(PIE_obj[crop:-crop,crop:-crop]),cmap=colormap)
        # ax[3,0].axis('off')
        ax[3,1].imshow(np.abs(PIE_obj),cmap=colormap)
        ax[3,2].imshow(np.angle(PIE_obj),cmap=colormap2)
        ax[3,3].imshow(np.abs(PIE_probe),cmap=colormap)
        ax[3,4].imshow(np.angle(PIE_probe),cmap=colormap2)
    except:
        pass
    
    try:
        ax[4,0].imshow(np.abs(PIE2_obj[crop:-crop,crop:-crop]),cmap=colormap)
        # ax[4,0].axis('off')
        ax[4,1].imshow(np.abs(PIE2_obj),cmap=colormap)
        ax[4,2].imshow(np.angle(PIE2_obj),cmap=colormap2)
        ax[4,3].imshow(np.abs(PIE2_probe),cmap=colormap)
        ax[4,4].imshow(np.angle(PIE2_probe),cmap=colormap2)    
    except:
        pass

    ax[1,0].legend()
    figure.tight_layout()
    

def calculate_probe_relative_power(probes):
    mode_power = []

    total_power = 0
    for m in range(probes.shape[0]):
        total_power += np.sum(np.abs(probes[m])**2)

    for m in range(probes.shape[0]):
        mode_power.append(np.sum(np.abs(probes[m])**2)/total_power)

    return mode_power
    
def plot_probe_modes(probes):
    n_probes = probes.shape[0]
    mode_power = calculate_probe_relative_power(probes)
    
    figure, axes = plt.subplots(2,n_probes,figsize=(20,5))
    if len(axes.shape) > 1:
        for column in range(axes.shape[1]):
            axes[0,column].imshow(np.abs(probes[column]),cmap='viridis')
            axes[1,column].imshow(np.angle(probes[column]),cmap='hsv')
            axes[0,column].set_title(f"{100*mode_power[column]:.2f}%")
        axes[0,0].set_ylabel(f"Magnitude")
        axes[1,0].set_ylabel(f"Phase")
    else:
        axes[0].imshow(np.abs(probes[0]),cmap='viridis')
        axes[1].imshow(np.angle(probes[0]),cmap='hsv')
        axes[0].set_title(f"{100*mode_power[0]:.2f}%")
        axes[0].set_ylabel(f"Magnitude")
        axes[1].set_ylabel(f"Phase")    
           
    for ax in axes.flatten(): 
        ax.set_xticks([]), ax.set_yticks([])
    figure.tight_layout()

def get_denominator_p(obj,reg_p,algo='rPIE'):
    
    power = np.abs(obj)**2
    
    if algo == 'rPIE':
        denominator = (1-reg_p)*power+ reg_p*np.max(power)
    elif algo == 'ePIE':
        pass
    
    return denominator  

def get_denominator_o(probe_modes,reg_o,algo='rPIE'):
    
    total_probe_power = np.zeros_like(np.abs(probe_modes[0]))
    for mode in probe_modes:
        total_probe_power += np.abs(mode)**2    
        
    if algo == 'rPIE':
        denominator = (1-reg_o)*total_probe_power + reg_o*np.max(total_probe_power)
    elif algo == 'ePIE':
        pass
    
    return denominator  

def PIE_update_func_multiprobe(obj,probe_modes,wavefront_modes,updated_wavefront_modes,s_o=1,s_p=1,r_o=0.1,r_p=0.1,algo='rPIE'):

    """ 
    s: step constant
    r: regularization constant
    """
    
    # Pre-calculating to avoid repeated operations
    denominator_object = get_denominator_o(probe_modes,r_o,algo)
    probe_modes_conj = probe_modes.conj()
    Delta_wavefront_modes =  updated_wavefront_modes - wavefront_modes

    if algo == 'rPIE':

        obj = obj + s_o * np.sum(probe_modes_conj*Delta_wavefront_modes,axis=0) / denominator_object # object update
        
        obj_conj = obj.conj()
        denominator_probe  = get_denominator_p(obj,r_p)

        for m in range(probe_modes.shape[0]): # P_(i+1) = P_(i) + s_p * DeltaP_(i)
            probe_modes[m] = probe_modes[m] + s_p * obj_conj*Delta_wavefront_modes[m] / denominator_probe # probe update
        
    return obj, probe_modes


def Fspace_update_multiprobe(wavefront_modes,DP_magnitude,epsilon=0.01):
    
    total_wave_intensity = np.zeros_like(wavefront_modes[0])

    for mode in wavefront_modes:
        total_wave_intensity += np.abs(mode)**2
    total_wave_intensity = np.sqrt(total_wave_intensity)
    
    updated_wavefront_modes = np.zeros_like(wavefront_modes,dtype=complex)
    for m, mode in enumerate(wavefront_modes): #TODO: worth updating in parallel?
        #TODO: update only where difpad is valid
        updated_wavefront_modes[m] = DP_magnitude*mode/(total_wave_intensity+epsilon)
    
    return updated_wavefront_modes
    
from numpy.fft import fft2, fftshift, ifftshift, ifft2 
def propagate_farfield_multiprobe(wavefront_modes,backpropagate=False):
    if backpropagate == False:
        for m, mode in enumerate(wavefront_modes): #TODO: worth propagating in parallel?
            wavefront_modes[m] = fftshift(fft2(fftshift(mode)))
    else:
        for m in range(wavefront_modes.shape[0]): #TODO: worth propagating in parallel?
            wavefront_modes[m] = ifftshift(ifft2(ifftshift(wavefront_modes[m])))
    return wavefront_modes


def update_exit_wave_multiprobe(wavefront_modes,DP_magnitude):
    wavefront_modes = propagate_farfield_multiprobe(wavefront_modes)
    wavefront_modes = Fspace_update_multiprobe(wavefront_modes,DP_magnitude)
    updated_wavefront_modes = propagate_farfield_multiprobe(wavefront_modes,backpropagate=True)
    return updated_wavefront_modes

def momentum_addition_multiprobe(momentum_counter,m_counter_limit,probe_velocity,obj_velocity,O_aux,P_aux,obj,probe,friction_object,friction_probe,momentum_type=""):
    
    momentum_counter += 1    
    if momentum_counter == m_counter_limit : 

        probe_velocity = friction_probe*probe_velocity + (probe - P_aux) # equation 19 in the paper
        obj_velocity   = friction_object*obj_velocity  + (obj - O_aux)  

        if momentum_type == "Nesterov": # equation 21
            obj = obj + friction_object*obj_velocity
            probe = probe + friction_object*probe_velocity 
        else: # equation 20     
            obj = O_aux + obj_velocity
            probe = P_aux + probe_velocity 

        O_aux = obj
        P_aux = probe            
        momentum_counter = 0
    
    return momentum_counter,obj_velocity,probe_velocity,O_aux,P_aux,obj,probe







""" MAIN LOOPS """

def RAAR_loop(diffraction_patterns,positions,obj,probe,RAAR_params,experiment_params, iterations,model):
    t0 = time.perf_counter()
    print("Starting RAAR...")
    
    beta, epsilon = RAAR_params
    dx, wavelength,distance = experiment_params 
    shapey,shapex = probe.shape
    wavefronts = np.zeros((len(positions),probe.shape[0],probe.shape[1]),dtype=complex)

    for index, pos in enumerate((positions)):
        posy, posx = pos[1], pos[0]
        # posy, posx = pos[0], pos[1]
        obj_box = obj[posy:posy + shapey , posx:posx+ shapex]
        wavefronts[index] = probe*obj_box

    error = []
    for iteration in range(0,iterations):
        """
        RAAR update function:
        psi' = [ beta*(Pf*Rr + I) + (1-2*beta)*Pr ]*psi
        psi' = beta*(Pf*Rr + I)*psi    + (1-2*beta)*Pr*psi
        psi' = beta*(Pf*(2*Pr-I)*psi   + (1-2*beta)*Pr*psi
        psi' = beta*(Pf*(2*Pr*psi-psi) + (1-2*beta)*Pr*psi
        """
        if iteration%50 ==0 : print(f'\tIteration {iteration}/{iterations}')

        for index in range(len(positions)): 
            pos = positions[index]
            posy, posx = pos[1], pos[0]
            # posy, posx = pos[0], pos[1]
            obj_box = obj[posy:posy + shapey , posx:posx+ shapex]
            
            psi_after_Pr = probe*obj_box
            
            psi_after_reflection_Rspace = 2*psi_after_Pr-wavefronts[index]
            psi_after_projection_Fspace = update_exit_wave(psi_after_reflection_Rspace,diffraction_patterns[index],experiment_params,epsilon=epsilon) # Projection in Fourier space
            
            wavefronts[index] = beta*(wavefronts[index] + psi_after_projection_Fspace) + (1-2*beta)*psi_after_Pr 

        probe, obj = projection_Rspace_RAAR(wavefronts,obj,probe,positions,epsilon)# Projection in Real space (consistency condition)

        error.append(calculate_recon_error(model,obj)) #absolute error
    return obj, probe, error, time.perf_counter()-t0

def RAAR_multiprobe_loop(diffraction_patterns,positions,obj,probe,RAAR_params,experiment_params, iterations,model,n_of_modes = 1):
    t0 = time.perf_counter()
    print("Starting multiprobe RAAR...")
    
    beta, epsilon = RAAR_params

    obj_matrix = np.ones((n_of_modes,obj.shape[0],obj.shape[1]),dtype=complex) 
    obj_matrix[:] = obj # create matrix of repeated object to facilitate slice-wise product with probe modes
    
    shapey,shapex = probe.shape
    wavefronts = np.ones((len(positions),n_of_modes,probe.shape[0],probe.shape[1]),dtype=complex) # wavefronts contain the wavefront for each probe mode, and for all probe positions
    
    if probe is None:
        probe_modes = np.ones((n_of_modes,probe.shape[0],probe.shape[1]),dtype=complex)
    else:
        probe_modes = np.ones((n_of_modes,probe.shape[0],probe.shape[1]),dtype=complex)
        probe_modes[:] = probe
    
    for index, (posx, posy) in enumerate(positions):
        obj_box = obj_matrix[:,posy:posy + shapey , posx:posx+ shapex]
        wavefronts[index] = probe_modes*obj_box

    DP_magnitudes = np.sqrt(diffraction_patterns)
        
    error = []
    for iteration in range(0,iterations):
        if iteration%50 ==0 : print(f'\tIteration {iteration}/{iterations}')

        for index, (posx, posy) in enumerate(positions):
            
            obj_box = obj_matrix[:,posy:posy + shapey , posx:posx+ shapex]
            
            psi_after_Pr = probe_modes*obj_box
            
            psi_after_reflection_Rspace = 2*psi_after_Pr-wavefronts[index]
            psi_after_projection_Fspace = update_exit_wave_multiprobe(psi_after_reflection_Rspace.copy(),DP_magnitudes[index]) # Projection in Fourier space

            wavefronts[index] = beta*(wavefronts[index] + psi_after_projection_Fspace) + (1-2*beta)*psi_after_Pr 

        probe_modes, single_obj_box = projection_Rspace_multiprobe_RAAR(wavefronts,obj_matrix[0],probe_modes,positions,epsilon) # Update Object and Probe! Projection in Real space (consistency condition)
        obj_matrix[:] = single_obj_box # update all obj slices to be the same;
        
        error.append(calculate_recon_error(model,obj_matrix[0])) #absolute error
        
    dt = time.perf_counter() - t0
    print(f"RAAR algorithm ended in {dt} seconds")
    
    return obj_matrix[0], probe_modes, error, dt


def mPIE_loop(diffraction_patterns, positions,object_guess,probe_guess, mPIE_params,experiment_params, iterations,model_obj,centralize_probe,beta=100):
    t0 = time.perf_counter()
    print("Starting PIE...")
    
    mPIE = True
    
    _,_,_,_,eta_obj,eta_probe,T_lim = mPIE_params
    
    offset = probe_guess.shape
    probeVelocity = 0
    objVelocity = 0
    T_counter = 0

    obj = object_guess
    probe = probe_guess

    pre_computed_numerator = np.sum(np.abs(diffraction_patterns[get_brightest_diff_pattern(diffraction_patterns)])**2)

    shifts_array = np.ones((iterations,positions.shape[0],positions.shape[1]))
    # new_shifts_array = np.random.rand(*positions.shape)
    beta_x, beta_y = beta, beta

    error_list = []
    for j in range(iterations):

        if j%25 ==0 : print(f'\tIteration {j}/{iterations}')
        _, O_aux, P_aux = 0, obj+0, probe+0

        obj_box_matrix = np.zeros((len(diffraction_patterns),offset[0],offset[1]))
        
        # for i in range(len(diffraction_patterns)): # save current obj portions
        #     py, px = positions[i,1],  positions[i,0]
        #     obj_box_matrix[i] = obj[py:py+offset[0],px:px+offset[1]]

        for i in np.random.permutation(len(diffraction_patterns)):  # loop in random order improves results!
            py, px = positions[i,1],  positions[i,0]
            obj_box_matrix[i] = obj[py:py+offset[0],px:px+offset[1]]

            measurement = diffraction_patterns[i]
            
            """ Exit wavefiled """
            exitWave = obj[py:py+offset[0],px:px+offset[1]]*probe

            """ Propagate + Update + Backpropagate """
            exitWaveNew = update_exit_wave(exitWave,measurement,experiment_params,epsilon=0.01)

            difference = exitWaveNew - exitWave

            if 0: #TODO
                """ Power correction not working properly! See: Further improvements to the ptychographic iterative engine: supplementary material """
                probe = probe_power_correction(probe,diffraction_patterns.shape, pre_computed_numerator)

<<<<<<< HEAD
            obj, probe, _ = PIE_update_obj_and_probe(mPIE_params,difference,probe.copy(),obj.copy(),px,py,offset,j,beta=beta,i_to_start_p_update=30)
=======
            new_obj, new_probe, _ = PIE_update_obj_and_probe(mPIE_params,difference,probe.copy(),obj.copy(),px,py,offset,j,beta=beta)
            
            if True:
                if j > 5:
                    position, relative_shift = position_correction(new_obj[py:py+offset[0],px:px+offset[1]],obj[py:py+offset[0],px:px+offset[1]],probe,px,py,beta_x,beta_y, probe_threshold=0.3, upsampling=100)
                    # if j % 50 == 0: print(relative_shift, position, positions[i,0],  positions[i,1])
                    positions[i,0],  positions[i,1] = position
                    new_shifts_array[i,0], new_shifts_array[i,1] = relative_shift
>>>>>>> d09301de91e79810a53d6ac8c9bb9e4cefe84e38
            
            if j > 3:
                new_positions, relative_shift,illumination_mask = position_correction(obj[py:py+offset[0],px:px+offset[1]],obj_box_matrix[i],probe,px,py,beta_x,beta_y, probe_threshold=0.5, upsampling=100)
                if j == 4 and i == 0: 
                    plt.figure()
                    plt.imshow(illumination_mask)
                positions[i,0] ,positions[i,1] = new_positions
                # new_shifts_array[i,0], new_shifts_array[i,1] = relative_shift

            if mPIE == True: # momentum addition
                T_counter,objVelocity,probeVelocity,O_aux,P_aux,obj,probe = momentum_addition(T_counter,T_lim,probeVelocity,objVelocity,O_aux,P_aux,obj, probe,eta_obj,eta_probe)
        
            shifts_array[j] = positions
        # beta_x, beta_y = update_beta(shifts_array[:,0],new_shifts_array[:,0], beta_x), update_beta(shifts_array[:,1],new_shifts_array[:,1], bet--a_y)
        # print("New betas: ",beta_x, beta_y)
        # shifts_array = new_shifts_array
        error_list.append(calculate_recon_error(model_obj,obj)) #absolute error

    # probe = probe.get() # get from cupy to numpy
    # obj = obj.get()

    return obj, probe, positions, error_list, time.perf_counter() - t0, shifts_array
          
    
def PIE_multiprobe_loop(diffraction_patterns, positions, iterations, parameters, model_obj, n_of_modes = 1, object_guess=None, probe_guess=None, use_momentum = False):
    t0 = time.perf_counter()
    print("Starting multiprobe PIE algorithm...")
    
    r_o = parameters["regularization_object"]
    r_p = parameters["regularization_probe"]
    s_o = parameters["step_object"]
    s_p = parameters["step_probe"]
    f_o = parameters["friction_object"]
    f_p = parameters["friction_probe"]
    m_counter_limit = parameters["momentum_counter"]
    
    offset = probe_guess.shape
    obj = np.ones((n_of_modes,object_guess.shape[0],object_guess.shape[1]),dtype=complex)
    obj[:] = object_guess # object matrix repeats for each slice; each slice will operate with a different probe mode

    if probe_guess is None:
        probe_modes = np.ones((n_of_modes,probe_guess.shape[0],probe_guess.shape[1]),dtype=complex)
    else:
        probe_modes = np.ones((n_of_modes,probe_guess.shape[0],probe_guess.shape[1]),dtype=complex)
        probe_modes[:] = probe_guess
    
    probe_velocity = np.zeros_like(probe_modes,dtype=complex)
    obj_velocity   = np.zeros_like(obj,dtype=complex)

    DP_magnitudes = np.sqrt(diffraction_patterns)
    
    momentum_counter = 0
    error_list = []
    for i in range(iterations):

        if i%50 == 0 : print(f'\tIteration {i}/{iterations}')
        
        temporary_obj, temporary_probe = obj.copy(), probe_modes.copy()
        
        for j in np.random.permutation(len(diffraction_patterns)):  
            py, px = positions[:,1][j],  positions[:,0][j]

            obj_box = obj[:,py:py+offset[0],px:px+offset[1]]
            
            """ Wavefront at object exit plane """
            wavefront_modes = obj_box*probe_modes

            """ Propagate + Update + Backpropagate """
            updated_wavefront_modes = update_exit_wave_multiprobe(wavefront_modes.copy(),DP_magnitudes[j]) #copy so it doesn't work as a pointer!
            
            single_obj_box, probe_modes = PIE_update_func_multiprobe(obj_box[0],probe_modes,wavefront_modes,updated_wavefront_modes,s_o,s_p,r_o,r_p)

            obj[:,py:py+offset[0],px:px+offset[1]] = single_obj_box
            
            if use_momentum == True: # momentum addition
                momentum_counter,obj_velocity,probe_velocity,temporary_obj,temporary_probe,single_obj_box,probe_modes = momentum_addition_multiprobe(momentum_counter,m_counter_limit,probe_velocity,obj_velocity,temporary_obj,temporary_probe,obj, probe_modes,f_o,f_p,momentum_type="")

        error_list.append(calculate_recon_error(model_obj,obj[0])) #absolute error

    dt = time.perf_counter() - t0
    print(f"PIE algorithm ended in {dt} seconds")
    
    return obj, probe_modes, error_list, dt<|MERGE_RESOLUTION|>--- conflicted
+++ resolved
@@ -856,18 +856,7 @@
                 """ Power correction not working properly! See: Further improvements to the ptychographic iterative engine: supplementary material """
                 probe = probe_power_correction(probe,diffraction_patterns.shape, pre_computed_numerator)
 
-<<<<<<< HEAD
             obj, probe, _ = PIE_update_obj_and_probe(mPIE_params,difference,probe.copy(),obj.copy(),px,py,offset,j,beta=beta,i_to_start_p_update=30)
-=======
-            new_obj, new_probe, _ = PIE_update_obj_and_probe(mPIE_params,difference,probe.copy(),obj.copy(),px,py,offset,j,beta=beta)
-            
-            if True:
-                if j > 5:
-                    position, relative_shift = position_correction(new_obj[py:py+offset[0],px:px+offset[1]],obj[py:py+offset[0],px:px+offset[1]],probe,px,py,beta_x,beta_y, probe_threshold=0.3, upsampling=100)
-                    # if j % 50 == 0: print(relative_shift, position, positions[i,0],  positions[i,1])
-                    positions[i,0],  positions[i,1] = position
-                    new_shifts_array[i,0], new_shifts_array[i,1] = relative_shift
->>>>>>> d09301de91e79810a53d6ac8c9bb9e4cefe84e38
             
             if j > 3:
                 new_positions, relative_shift,illumination_mask = position_correction(obj[py:py+offset[0],px:px+offset[1]],obj_box_matrix[i],probe,px,py,beta_x,beta_y, probe_threshold=0.5, upsampling=100)
