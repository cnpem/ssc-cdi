import numpy as np
import matplotlib.pyplot as plt
from matplotlib.colors import LogNorm

import time
from tqdm import tqdm

from sscPimega import misc

import random
random.seed(0)

from numpy.fft import fft2, fftshift, ifftshift, ifft2

def plot_guess_and_model(model_obj,model_probe,obj_guess,probe_guess,positions):
    from matplotlib.patches import Rectangle
    from sscMisc.plots import convert_complex_to_RGB

    colormap = 'viridis'
    colormap2 = 'hsv'    
    figure, ax = plt.subplots(2,5,dpi=150,figsize=(15,5))
    count = -1
    # for i,ax0 in enumerate(ax.reshape(-1)):
        # ax0.set_yticks([]), ax0.set_xticks([])
    ax[0,0].imshow(np.abs(model_obj),cmap=colormap)
    ax[0,0].set_title("Obj Abs")
    ax[0,1].imshow(np.angle(model_obj),cmap=colormap2)
    ax[0,1].set_title("Obj Phase")
    ax[0,2].imshow(np.abs(model_probe),cmap=colormap)
    ax[0,2].set_title("Probe Abs")
    ax[0,3].imshow(np.angle(model_probe),cmap=colormap2)
    ax[0,3].set_title("Probe Phase")
    ax[1,0].imshow(np.abs(obj_guess),cmap=colormap)
    ax[1,0].set_title("Obj Guess")
    ax[1,1].imshow(np.angle(obj_guess),cmap=colormap2)
    ax[1,1].set_title("Obj Guess")
    ax[1,2].imshow(np.abs(probe_guess),cmap=colormap)
    ax[1,2].set_title("Probe Guess")
    ax[1,3].imshow(np.angle(probe_guess),cmap=colormap2)
    ax[1,3].set_title("Probe Guess")
    
    data_rgb = convert_complex_to_RGB(model_obj)
    ax[0,4].imshow(data_rgb)
    cmap = plt.get_cmap('jet',positions.shape[0])
    mycm = cmap(np.arange(0,positions.shape[0]+1,1))
    for i, (x,y) in enumerate(positions):
        rect = Rectangle((y,x),probe_guess.shape[1],probe_guess.shape[0],linestyle='-',linewidth=1,edgecolor=mycm[i],facecolor='none',alpha=1)
        ax[0,4].add_patch(rect)
    ax[1,4].axis('off')
    ax[0,4].set_title("Scan region")
    figure.tight_layout()

def plot_results(model_obj,probe_guess,RAAR_obj, RAAR_probe, RAAR_error, RAAR_time,PIE_obj, PIE_probe, PIE_error, PIE_time):
    colormap = 'jet'    
    figure, ax = plt.subplots(3,5,dpi=150,figsize=(10,6))
    count = -1
    for i,ax0 in enumerate(ax.reshape(-1)):
        count += 1
        if count == 5: 
            ax0.grid()
            continue
        ax0.set_yticks([])
        ax0.set_xticks([])
    ax[0,0].imshow(np.sum(difpads,axis=0),norm=LogNorm(),cmap=colormap)
    ax[0,0].set_title("_sum of difpads")
    ax[0,1].imshow(np.abs(model_obj),cmap=colormap)
    ax[0,1].set_title("Magnitude")
    ax[0,2].imshow(np.angle(model_obj),cmap=colormap)
    ax[0,2].set_title("Phase")
    ax[0,3].imshow(np.abs(probe_guess),cmap=colormap)
    ax[0,3].set_title("Magnitude")
    ax[0,4].imshow(np.angle(probe_guess),cmap=colormap)
    ax[0,4].set_title("Phase")
    ax[1,0].plot(RAAR_error,'.-',label='RAAR')
    ax[1,1].imshow(np.abs(RAAR_obj),cmap=colormap)
    ax[1,2].imshow(np.angle(RAAR_obj),cmap=colormap)
    ax[1,3].imshow(np.abs(RAAR_probe),cmap=colormap)
    ax[1,4].imshow(np.angle(RAAR_probe),cmap=colormap)
    ax[0,0].set_ylabel('Model')
    ax[1,0].set_ylabel('RAAR')
    ax[2,0].set_ylabel('mPIE')
    ax[1,0].plot(PIE_error,'.-',label='PIE')
    ax[2,1].imshow(np.abs(PIE_obj),cmap=colormap)
    crop = 25
    ax[2,0].imshow(np.abs(PIE_obj[crop:-crop,crop:-crop]),cmap=colormap)
    ax[2,2].imshow(np.angle(PIE_obj),cmap=colormap)
    ax[2,3].imshow(np.abs(PIE_probe),cmap=colormap)
    ax[2,4].imshow(np.angle(PIE_probe),cmap=colormap)
    ax[1,0].legend()
    figure.tight_layout()
    

def PIE_update_obj_and_probe(mPIE_params,difference,probe,obj,px,py,offset,iteration,use_rPIE_update_function=True,i_to_start_p_update=50,beta=100,centralize_probe = False):
    alpha,beta,gamma_obj,gamma_prb,eta_obj,eta_probe,T_lim = mPIE_params
    obj_box = obj[py:py+offset[0],px:px+offset[1]]

    if iteration > 10:    
        centralize_probe = False
    if centralize_probe:
        centralization_weight = get_circular_mask(probe.shape[0],0.1,invert=True)

    if use_rPIE_update_function: # rPIE update function
        obj_box = obj_box + gamma_obj*difference*probe.conj()/ ( (1-alpha)*np.abs(probe)**2+alpha*(np.abs(probe)**2).max() )

        if iteration > i_to_start_p_update:
            if centralize_probe:
                probe = probe + gamma_prb*(difference*obj_box.conj() - centralization_weight*probe)/ ( (1-beta) *np.abs(obj_box)**2+beta *(np.abs(obj_box)**2).max() + centralization_weight)
            else:
                probe = probe + gamma_prb*(difference*obj_box.conj())/ ( (1-beta) *np.abs(obj_box)**2+beta *(np.abs(obj_box)**2).max())
    
    obj[py:py+offset[0],px:px+offset[1]] = obj_box
    
    return obj, probe, obj_box

def set_object_pixel_size(jason,half_size):
    c = 299792458             # Speed of Light [m/s]
    planck = 4.135667662E-18  # Plank constant [keV*s]
    wavelength = planck * c / jason['Energy'] # meters
    jason["wavelength"] = wavelength
    # Convert pixel size:
    dx = wavelength * jason['DetDistance'] / ( jason['Binning'] * jason['RestauredPixelSize'] * half_size * 2)
    return dx, jason
    
<<<<<<< HEAD
def apply_random_shifts_to_positions(positionsX,positionsY,mu=0,sigma=3,type='gaussian'):
        if type == 'gaussian':
            deltaX = np.random.normal(mu, sigma, positionsX.shape)
            deltaY = np.random.normal(mu, sigma, positionsY.shape)
            # X, Y = np.round(positionsX+deltaX).astype(np.int),np.round(positionsY+deltaY).astype(np.int)
            # X -= np.min(X)
            # Y -= np.min(Y)
            # return X, Y
        elif type=='random':
            deltaX = np.round(sigma*np.random.rand(*positionsX.shape))
            deltaY = np.round(sigma*np.random.rand(*positionsY.shape))
        return positionsX+deltaX, positionsY+deltaY
=======
def apply_random_shifts_to_positions(positionsX,positionsY):
        mu, sigma = 0, 3 # mean and standard deviation
        deltaX = np.random.normal(mu, sigma, positionsX.shape)
        deltaY = np.random.normal(mu, sigma, positionsY.shape)
        X, Y = np.round(positionsX+deltaX).astype(np.int),np.round(positionsY+deltaY).astype(np.int)
        X -= np.min(X)
        Y -= np.min(Y)
        return X, Y
>>>>>>> feee4873

def get_positions_array(probe_steps_xy,frame_shape,random_positions=True):

    dx, dy = probe_steps_xy # probe step size in each direction
    y_pxls = np.arange(0,frame_shape[0]+1,dy)
    x_pxls = np.arange(0,frame_shape[1]+1,dx)

    if random_positions == True:
        x_pxls,y_pxls = apply_random_shifts_to_positions(x_pxls,y_pxls)

    positionsY,positionsX = np.meshgrid(y_pxls,x_pxls)
    
    if 0: # Plot positions map
        figure, ax = plt.subplots(dpi=100)
        ax.plot(positionsX,positionsY,'x',label='Original')
        ax.set_title('Positions') 
        ax.set_xlabel('X')
        ax.set_ylabel('Y')
        ax.set_aspect('equal')
    
    return positionsX.flatten(),positionsY.flatten()

def apply_invalid_regions(difpad):
    delta = 25
    for i in range(0,difpad.shape[0]):
        difpad[0:difpad.shape[0]:delta] = -1

    for i in range(0,difpad.shape[1]):
        difpad[:,0:difpad.shape[1]:delta] = -1
    return  difpad
    
def get_circular_mask(dimension,radius,invert=False):
    # dimension = 100 # Must be < than object!
    x = np.linspace(-1,1,dimension)
    X,Y = np.meshgrid(x,x)
    if invert == True:
        circular_mask = np.where(X**2 + Y**2 < radius,0,1)  # Probe
    else:
        circular_mask = np.where(X**2 + Y**2 < radius,1,0)  # Probe
    return circular_mask


def add_error_to_positions(positionsX,positionsY):
        mu, sigma = 0, 1 # mean and standard deviation
        deltaX = np.random.normal(mu, sigma, positionsX.shape)
        deltaY = np.random.normal(mu, sigma, positionsY.shape)
        return positionsX+deltaX,positionsY+deltaY     
    
def propagate_beam(wavefront, experiment_params,propagator='fourier'):
    """ Propagate a wavefront using fresnel ou fourier propagator

    Args:
        wavefront : the wavefront to propagate
        dx : pixel spacing of the wavefront input
        wavelength : wavelength of the illumination
        distance : distance to propagate
        propagator (str, optional): 'fresenel' or 'fourier'. Defaults to 'fresnel'.

    Returns:
        output: propagated wavefront
    """    
    
    dx, wavelength,distance = experiment_params 
    
    if propagator == 'fourier':
        if distance > 0:
            output = fftshift(fft2(fftshift(wavefront)))
        else:
            output = ifftshift(ifft2(ifftshift(wavefront)))            
    
    elif propagator == 'fresnel':
    
        ysize, xsize = wavefront.shape
        x_array = np.linspace(-xsize/2,xsize/2-1,xsize)
        y_array = np.linspace(-ysize/2,ysize/2-1,ysize)

        fx = x_array/(xsize)
        fy = y_array/(ysize)

        FX,FY = np.meshgrid(fx,fy)
        # Calculate approx phase distribution for each plane wave component
        w = FX**2 + FY**2 
        # Compute FFT
        F = fftshift(fft2(fftshift(wavefront)))
        # multiply by phase-shift and inverse transform 
        a = np.exp(-1j*np.pi*( distance*wavelength/dx**2)*w)
        output = ifftshift(ifft2(ifftshift(F*a)))

    return output

def calculate_recon_error(model,obj):
    
    if model.shape[0] != obj.shape[0]:
        extra_y = max(model.shape[0],obj.shape[0])-min(model.shape[0],obj.shape[0])

        if model.shape[0] > obj.shape[0]: # conditional to reduce size of bigger object to the same size of the smallest one
            model = model[extra_y//2:-extra_y//2,:]
        else:
            obj = obj[extra_y//2:-extra_y//2,:]
    
    if model.shape[1] != obj.shape[1]:
        extra_x = max(model.shape[1],obj.shape[1])-min(model.shape[1],obj.shape[1])

        if model.shape[1] > obj.shape[1]:
            model = model[:,extra_x//2:-extra_x//2]
        else:
            obj = obj[:,extra_x//2:-extra_x//2]

    error = np.sum(np.abs(model - obj))/model.size
    return error 

def projection_Rspace_RAAR(wavefronts,obj,probe,positions,epsilon):
    probe = RAAR_update_probe(wavefronts, obj, probe.shape,positions, epsilon=epsilon) 
    obj   = RAAR_update_object(wavefronts, probe, obj.shape, positions,epsilon=epsilon)
    return probe, obj

def RAAR_update_object(exit_waves, probe, object_shape, positions,epsilon=0.01):

    m,n = probe.shape
    k,l = object_shape

    probe_sum  = np.zeros((k,l),dtype=complex)
    wave_sum   = np.zeros((k,l),dtype=complex)
    probe_intensity  = np.abs(probe)**2
    probe_conj = np.conj(probe)

    for index, pos in enumerate((positions)):
        # posy, posx = pos[0], pos[1]
        posy, posx = pos[1], pos[0]
        probe_sum[posy:posy + m , posx:posx+n] = probe_sum[posy:posy + m , posx:posx+n] + probe_intensity
        wave_sum[posy:posy + m , posx:posx+n]  = wave_sum[posy:posy + m , posx:posx+n]  + probe_conj*exit_waves[index] 

    object = wave_sum/(probe_sum + epsilon)

    return object


def RAAR_update_probe(exit_waves, obj, probe_shape,positions, epsilon=0.01):
    m,n = probe_shape

    object_sum = np.zeros((m,n),dtype=complex)
    wave_sum = np.zeros((m,n),dtype=complex)
    obj_intensity = np.abs(obj)**2
    obj_conj = np.conj(obj)

    for index, pos in enumerate((positions)):
        # posy, posx = pos[0], pos[1]
        posy, posx = pos[1], pos[0]
        object_sum = object_sum + obj_intensity[posy:posy + m , posx:posx+n]
        wave_sum = wave_sum + obj_conj[posy:posy + m , posx:posx+n]*exit_waves[index]

    probe = wave_sum/(object_sum + epsilon)

    return probe

def projection_Rspace_multiprobe_RAAR(wavefronts,obj,probes,positions,epsilon):
    probes = RAAR_multiprobe_update_probe(wavefronts, obj, probes.shape,positions, epsilon=epsilon) 
    obj   = RAAR_multiprobe_update_object(wavefronts, probes, obj.shape, positions,epsilon=epsilon)
    return probes, obj

def RAAR_multiprobe_update_object(wavefronts, probe, object_shape, positions,epsilon=0.01):

    modes,m,n = probe.shape
    k,l = object_shape

    probe_sum  = np.zeros((k,l),dtype=complex)
    wave_sum   = np.zeros((k,l),dtype=complex)
    probe_intensity  = np.abs(probe)**2
    probe_conj = np.conj(probe)

    for mode in range(modes):
        for index, (posx, posy) in enumerate((positions)):
            probe_sum[posy:posy + m , posx:posx+n] += probe_intensity[mode]
            wave_sum[posy:posy + m , posx:posx+n]  += probe_conj[mode]*wavefronts[index,mode] 

    obj = wave_sum/(probe_sum + epsilon)

    return obj

def RAAR_multiprobe_update_probe(wavefronts, obj, probe_shape,positions, epsilon=0.01):
    
    l,m,n = probe_shape

    object_sum = np.zeros((m,n),dtype=complex)
    wave_sum = np.zeros((l,m,n),dtype=complex)
    
    obj_intensity = np.abs(obj)**2
    obj_conj = np.conj(obj)
    
    for index, (posx, posy) in enumerate(positions):
        object_sum += obj_intensity[posy:posy + m , posx:posx+n] 
        for mode in range(l):
            wave_sum[mode] += obj_conj[posy:posy + m , posx:posx+n]*wavefronts[index,mode]

    probes = wave_sum/(object_sum + epsilon) # epsilon to avoid division by zero. 

    return probes

def update_exit_wave(wavefront,measurement,experiment_params,epsilon=0.01,propagator = 'fourier'):
    wave_at_detector = propagate_beam(wavefront, experiment_params,propagator=propagator)
    wave_at_detector = np.sqrt(measurement)*wave_at_detector/(np.abs(wave_at_detector)+epsilon)
    # wave_at_detector[measurement>=0] = (np.sqrt(measurement)*wave_at_detector/(np.abs(wave_at_detector)))[measurement>=0]
    updated_exit_wave = propagate_beam(wave_at_detector, (experiment_params[0],experiment_params[1],-experiment_params[2]),propagator=propagator)
    return updated_exit_wave

def momentum_addition(T_counter,T_lim,probeVelocity,objVelocity,O_aux,P_aux,obj, probe,eta_obj,eta_probe):
    T_counter += 1 
    if T_counter == T_lim : # T parameter in mPIE paper
        probeVelocity  = probeVelocity*eta_probe + (probe - P_aux)
        objVelocity = objVelocity*eta_obj  + (obj - O_aux)  
        obj = O_aux + objVelocity
        probe = P_aux + probeVelocity 

        O_aux = obj
        P_aux = probe            
        T_counter = 0
    return T_counter,objVelocity,probeVelocity,O_aux,P_aux,obj,probe


def create_correction_masks(N,M,path,bad_points_percentage=0.05,detector='540D',save=True):
    
    invalid_points = np.where(np.random.rand(N,M)>1-bad_points_percentage,1,0)
    
    invalid_grid = np.zeros((N,M))
    if detector == '540D':
        chip_size = N//12
        line_thickness = 1
        
        for i in range(1,12):
            start = int(i*chip_size)
            end = int(i*chip_size + line_thickness)
            invalid_grid[start:end,:] = 1
            invalid_grid[:,start:end] = 1
    
    mask = invalid_grid+invalid_points
    mask = np.where(mask>0,1,0)
    
    empty = np.zeros_like(invalid_points)
    empty[N//20:N//10,M//20:M//10] = 1
    empty[-N//10:-N//20,M//20:M//10] = 1
    empty[-N//10:-N//20,-M//10:-M//20] = 1

    flatfield = np.ones_like(invalid_points)
    
    total = empty+flatfield+invalid_grid+invalid_points
    total = np.where(total>1,1,0)
    
    if save:
        masks_path = os.path.join(path,'images')
        if not os.path.exists(masks_path):
            os.makedirs(masks_path)
        files = ['flat.hdf5','mask.hdf5','empty.hdf5']
        datasets = [flatfield, mask, empty]
        for file,data in zip(files,datasets):
            savepath = os.path.join(masks_path,file)
            print("Saving data at: ",savepath)
            h5f = h5py.File(savepath, 'w')
            h5f.create_dataset(savepath, data=data)
            h5f.close()
    
    if 1:
        fig, ax = plt.subplots(1,5,figsize=(30,30))
        ax1, ax2, ax3, ax4, ax5 = ax.ravel()
        ax1.imshow(empty), ax1.set_title("Empty")
        ax2.imshow(flatfield), ax2.set_title("Flatfield")
        ax3.imshow(invalid_grid), ax3.set_title("Grid")
        ax4.imshow(invalid_points), ax4.set_title("Mask")
        ax5.imshow(total), ax5.set_title("all")
    
    return empty, flatfield, invalid_grid, invalid_points

def get_brightest_diff_pattern(diffraction_patterns):
    maximums = []
    for i in range(diffraction_patterns.shape[0]):
        maximums.append(np.max(diffraction_patterns[i]))
    idx_where_max = np.where(maximums==np.max(maximums))
    return idx_where_max[0][0]

def probe_power_correction(probe,shape,pre_computed_numerator):
    correction_factor = np.sqrt( pre_computed_numerator/ (shape[1]*shape[2]*np.sum(np.abs(probe)**2)) )
    return probe*correction_factor

""" POSITION CORRECTION """

import numpy as np
import matplotlib.pyplot as plt
from skimage.registration import phase_cross_correlation
from scipy.stats import pearsonr

def update_beta(positions1,positions2, beta):
        
    k = np.corrcoef(positions1,positions2)

    if np.isnan(k).any():
        print(skip)
    else:
        print(k)
        threshold1 = +0.3
        threshold2 = -0.3
        
        if k > threshold1:
            beta = beta*1.1 # increase by 10%
        elif k < threshold2:
            beta = beta*0.9 #reduce by 10%
        else:
            pass # keep same value
        
    return beta

def get_illuminated_mask(probe,probe_threshold):
    mask = np.where(probe > np.max(probe)*probe_threshold, 1, 0)
    return mask

def position_correction(obj,previous_obj,probe,position_x,position_y, beta_x,beta_y, probe_threshold=0.5, upsampling=100):
    
    illumination_mask = get_illuminated_mask(probe,probe_threshold)

    obj = obj*illumination_mask
    previous_obj = previous_obj*illumination_mask

    relative_shift, error, diffphase = phase_cross_correlation(obj, previous_obj, upsample_factor=upsampling)
    
    new_position = np.array([position_x + beta_x*relative_shift[0], position_y + beta_y*relative_shift[1]])
    
    return new_position, relative_shift




""" PTYCHO """

import numpy as np
import cupy as cp
import h5py, os, json

import matplotlib.pyplot as plt
from matplotlib.colors import LogNorm

import datetime
import time

from PIL import Image

from sscPimega import misc

import random
random.seed(0)

from ptycho_functions import *

def plot_results3(difpads, model_obj,probe,RAAR_obj, RAAR_probe, RAAR_error, RAAR_time,PIE_obj, PIE_probe, PIE_error, PIE_time,PIE2_obj, PIE2_probe, PIE2_error, PIE2_time, RAAR2_obj, RAAR2_probe, RAAR2_error, RAAR2_time ,axis=False):
    colormap = 'viridis'
    colormap2 = 'hsv'    
    figure, ax = plt.subplots(5,5,dpi=150,figsize=(15,10))
    
    if axis == False: # remove ticks and values
        count = -1
        for i,ax0 in enumerate(ax.reshape(-1)):
            count += 1
            if count == 5: 
                ax0.grid()
                continue
            ax0.set_yticks([])
            ax0.set_xticks([])

    ax[0,0].imshow(np.sum(difpads,axis=0),norm=LogNorm(),cmap=colormap)
    ax[0,0].set_title("Sum of difpads")
    ax[0,1].imshow(np.abs(model_obj),cmap=colormap)
    ax[0,1].set_title("Magnitude")
    ax[0,2].imshow(np.angle(model_obj),cmap=colormap2)
    ax[0,2].set_title("Phase")
    ax[0,3].imshow(np.abs(probe),cmap=colormap)
    ax[0,3].set_title("Magnitude")
    ax[0,4].imshow(np.angle(probe),cmap=colormap2)
    ax[0,4].set_title("Phase")
    
    ax[0,0].set_ylabel('Model')
    ax[1,0].set_ylabel('RAAR')
    ax[2,0].set_ylabel('RAAR multi')
    ax[3,0].set_ylabel('mPIE')
    ax[4,0].set_ylabel('mPIE multi')
    
    try:
        ax[1,0].plot(RAAR_error,'.-',label='RAAR')
        ax[1,0].plot(RAAR2_error,'.-',label='RAAR-multi')
        ax[1,0].plot(PIE_error,'.-',label='PIE')
        ax[1,0].plot(PIE2_error,'.-',label='PIE-multi')
    except:
        pass
    
    try:
        ax[1,1].imshow(np.abs(RAAR_obj),cmap=colormap)
        ax[1,2].imshow(np.angle(RAAR_obj),cmap=colormap2)
        ax[1,3].imshow(np.abs(RAAR_probe),cmap=colormap)
        ax[1,4].imshow(np.angle(RAAR_probe),cmap=colormap2)
    except:
        pass
    
    try:
        crop = 25        
        ax[2,0].imshow(np.abs(RAAR2_obj[crop:-crop,crop:-crop]),cmap=colormap)
        # ax[2,0].axis('off')
        ax[2,1].imshow(np.abs(RAAR2_obj),cmap=colormap)
        ax[2,2].imshow(np.angle(RAAR2_obj),cmap=colormap2)
        ax[2,3].imshow(np.abs(RAAR2_probe),cmap=colormap)
        ax[2,4].imshow(np.angle(RAAR2_probe),cmap=colormap2)    
    except:
        pass    
    
    try:
        ax[3,0].imshow(np.abs(PIE_obj[crop:-crop,crop:-crop]),cmap=colormap)
        # ax[3,0].axis('off')
        ax[3,1].imshow(np.abs(PIE_obj),cmap=colormap)
        ax[3,2].imshow(np.angle(PIE_obj),cmap=colormap2)
        ax[3,3].imshow(np.abs(PIE_probe),cmap=colormap)
        ax[3,4].imshow(np.angle(PIE_probe),cmap=colormap2)
    except:
        pass
    
    try:
        ax[4,0].imshow(np.abs(PIE2_obj[crop:-crop,crop:-crop]),cmap=colormap)
        # ax[4,0].axis('off')
        ax[4,1].imshow(np.abs(PIE2_obj),cmap=colormap)
        ax[4,2].imshow(np.angle(PIE2_obj),cmap=colormap2)
        ax[4,3].imshow(np.abs(PIE2_probe),cmap=colormap)
        ax[4,4].imshow(np.angle(PIE2_probe),cmap=colormap2)    
    except:
        pass

    ax[1,0].legend()
    figure.tight_layout()
    

def calculate_probe_relative_power(probes):
    mode_power = []

    total_power = 0
    for m in range(probes.shape[0]):
        total_power += np.sum(np.abs(probes[m])**2)

    for m in range(probes.shape[0]):
        mode_power.append(np.sum(np.abs(probes[m])**2)/total_power)

    return mode_power
    
def plot_probe_modes(probes):
    n_probes = probes.shape[0]
    mode_power = calculate_probe_relative_power(probes)
    
    figure, axes = plt.subplots(2,n_probes,figsize=(20,5))
    if len(axes.shape) > 1:
        for column in range(axes.shape[1]):
            axes[0,column].imshow(np.abs(probes[column]),cmap='viridis')
            axes[1,column].imshow(np.angle(probes[column]),cmap='hsv')
            axes[0,column].set_title(f"{100*mode_power[column]:.2f}%")
        axes[0,0].set_ylabel(f"Magnitude")
        axes[1,0].set_ylabel(f"Phase")
    else:
        axes[0].imshow(np.abs(probes[0]),cmap='viridis')
        axes[1].imshow(np.angle(probes[0]),cmap='hsv')
        axes[0].set_title(f"{100*mode_power[0]:.2f}%")
        axes[0].set_ylabel(f"Magnitude")
        axes[1].set_ylabel(f"Phase")    
           
    for ax in axes.flatten(): 
        ax.set_xticks([]), ax.set_yticks([])
    figure.tight_layout()

def get_denominator_p(obj,reg_p,algo='rPIE'):
    
    power = np.abs(obj)**2
    
    if algo == 'rPIE':
        denominator = (1-reg_p)*power+ reg_p*np.max(power)
    elif algo == 'ePIE':
        pass
    
    return denominator  

def get_denominator_o(probe_modes,reg_o,algo='rPIE'):
    
    total_probe_power = np.zeros_like(np.abs(probe_modes[0]))
    for mode in probe_modes:
        total_probe_power += np.abs(mode)**2    
        
    if algo == 'rPIE':
        denominator = (1-reg_o)*total_probe_power + reg_o*np.max(total_probe_power)
    elif algo == 'ePIE':
        pass
    
    return denominator  

def PIE_update_func_multiprobe(obj,probe_modes,wavefront_modes,updated_wavefront_modes,s_o=1,s_p=1,r_o=0.1,r_p=0.1,algo='rPIE'):

    """ 
    s: step constant
    r: regularization constant
    """
    
    # Pre-calculating to avoid repeated operations
    denominator_object = get_denominator_o(probe_modes,r_o,algo)
    probe_modes_conj = probe_modes.conj()
    Delta_wavefront_modes =  updated_wavefront_modes - wavefront_modes

    if algo == 'rPIE':

        obj = obj + s_o * np.sum(probe_modes_conj*Delta_wavefront_modes,axis=0) / denominator_object # object update
        
        obj_conj = obj.conj()
        denominator_probe  = get_denominator_p(obj,r_p)

        for m in range(probe_modes.shape[0]): # P_(i+1) = P_(i) + s_p * DeltaP_(i)
            probe_modes[m] = probe_modes[m] + s_p * obj_conj*Delta_wavefront_modes[m] / denominator_probe # probe update
        
    return obj, probe_modes


def Fspace_update_multiprobe(wavefront_modes,DP_magnitude,epsilon=0.01):
    
    total_wave_intensity = np.zeros_like(wavefront_modes[0])

    for mode in wavefront_modes:
        total_wave_intensity += np.abs(mode)**2
    total_wave_intensity = np.sqrt(total_wave_intensity)
    
    updated_wavefront_modes = np.zeros_like(wavefront_modes,dtype=complex)
    for m, mode in enumerate(wavefront_modes): #TODO: worth updating in parallel?
        #TODO: update only where difpad is valid
        updated_wavefront_modes[m] = DP_magnitude*mode/(total_wave_intensity+epsilon)
    
    return updated_wavefront_modes
    
from numpy.fft import fft2, fftshift, ifftshift, ifft2 
def propagate_farfield_multiprobe(wavefront_modes,backpropagate=False):
    if backpropagate == False:
        for m, mode in enumerate(wavefront_modes): #TODO: worth propagating in parallel?
            wavefront_modes[m] = fftshift(fft2(fftshift(mode)))
    else:
        for m in range(wavefront_modes.shape[0]): #TODO: worth propagating in parallel?
            wavefront_modes[m] = ifftshift(ifft2(ifftshift(wavefront_modes[m])))
    return wavefront_modes


def update_exit_wave_multiprobe(wavefront_modes,DP_magnitude):
    wavefront_modes = propagate_farfield_multiprobe(wavefront_modes)
    wavefront_modes = Fspace_update_multiprobe(wavefront_modes,DP_magnitude)
    updated_wavefront_modes = propagate_farfield_multiprobe(wavefront_modes,backpropagate=True)
    return updated_wavefront_modes

def momentum_addition_multiprobe(momentum_counter,m_counter_limit,probe_velocity,obj_velocity,O_aux,P_aux,obj,probe,friction_object,friction_probe,momentum_type=""):
    
    momentum_counter += 1    
    if momentum_counter == m_counter_limit : 

        probe_velocity = friction_probe*probe_velocity + (probe - P_aux) # equation 19 in the paper
        obj_velocity   = friction_object*obj_velocity  + (obj - O_aux)  

        if momentum_type == "Nesterov": # equation 21
            obj = obj + friction_object*obj_velocity
            probe = probe + friction_object*probe_velocity 
        else: # equation 20     
            obj = O_aux + obj_velocity
            probe = P_aux + probe_velocity 

        O_aux = obj
        P_aux = probe            
        momentum_counter = 0
    
    return momentum_counter,obj_velocity,probe_velocity,O_aux,P_aux,obj,probe







""" MAIN LOOPS """

def RAAR_loop(diffraction_patterns,positions,obj,probe,RAAR_params,experiment_params, iterations,model):
    t0 = time.perf_counter()
    print("Starting RAAR...")
    
    beta, epsilon = RAAR_params
    dx, wavelength,distance = experiment_params 
    shapey,shapex = probe.shape
    wavefronts = np.zeros((len(positions),probe.shape[0],probe.shape[1]),dtype=complex)

    for index, pos in enumerate((positions)):
        posy, posx = pos[1], pos[0]
        # posy, posx = pos[0], pos[1]
        obj_box = obj[posy:posy + shapey , posx:posx+ shapex]
        wavefronts[index] = probe*obj_box

    error = []
    for iteration in range(0,iterations):
        """
        RAAR update function:
        psi' = [ beta*(Pf*Rr + I) + (1-2*beta)*Pr ]*psi
        psi' = beta*(Pf*Rr + I)*psi    + (1-2*beta)*Pr*psi
        psi' = beta*(Pf*(2*Pr-I)*psi   + (1-2*beta)*Pr*psi
        psi' = beta*(Pf*(2*Pr*psi-psi) + (1-2*beta)*Pr*psi
        """
        if iteration%50 ==0 : print(f'\tIteration {iteration}/{iterations}')

        for index in range(len(positions)): 
            pos = positions[index]
            posy, posx = pos[1], pos[0]
            # posy, posx = pos[0], pos[1]
            obj_box = obj[posy:posy + shapey , posx:posx+ shapex]
            
            psi_after_Pr = probe*obj_box
            
            psi_after_reflection_Rspace = 2*psi_after_Pr-wavefronts[index]
            psi_after_projection_Fspace = update_exit_wave(psi_after_reflection_Rspace,diffraction_patterns[index],experiment_params,epsilon=epsilon) # Projection in Fourier space
            
            wavefronts[index] = beta*(wavefronts[index] + psi_after_projection_Fspace) + (1-2*beta)*psi_after_Pr 

        probe, obj = projection_Rspace_RAAR(wavefronts,obj,probe,positions,epsilon)# Projection in Real space (consistency condition)

        error.append(calculate_recon_error(model,obj)) #absolute error
    return obj, probe, error, time.perf_counter()-t0

def RAAR_multiprobe_loop(diffraction_patterns,positions,obj,probe,RAAR_params,experiment_params, iterations,model,n_of_modes = 1):
    t0 = time.perf_counter()
    print("Starting multiprobe RAAR...")
    
    beta, epsilon = RAAR_params

    obj_matrix = np.ones((n_of_modes,obj.shape[0],obj.shape[1]),dtype=complex) 
    obj_matrix[:] = obj # create matrix of repeated object to facilitate slice-wise product with probe modes
    
    shapey,shapex = probe.shape
    wavefronts = np.ones((len(positions),n_of_modes,probe.shape[0],probe.shape[1]),dtype=complex) # wavefronts contain the wavefront for each probe mode, and for all probe positions
    
    if probe is None:
        probe_modes = np.ones((n_of_modes,probe.shape[0],probe.shape[1]),dtype=complex)
    else:
        probe_modes = np.ones((n_of_modes,probe.shape[0],probe.shape[1]),dtype=complex)
        probe_modes[:] = probe
    
    for index, (posx, posy) in enumerate(positions):
        obj_box = obj_matrix[:,posy:posy + shapey , posx:posx+ shapex]
        wavefronts[index] = probe_modes*obj_box

    DP_magnitudes = np.sqrt(diffraction_patterns)
        
    error = []
    for iteration in range(0,iterations):
        if iteration%50 ==0 : print(f'\tIteration {iteration}/{iterations}')

        for index, (posx, posy) in enumerate(positions):
            
            obj_box = obj_matrix[:,posy:posy + shapey , posx:posx+ shapex]
            
            psi_after_Pr = probe_modes*obj_box
            
            psi_after_reflection_Rspace = 2*psi_after_Pr-wavefronts[index]
            psi_after_projection_Fspace = update_exit_wave_multiprobe(psi_after_reflection_Rspace.copy(),DP_magnitudes[index]) # Projection in Fourier space

            wavefronts[index] = beta*(wavefronts[index] + psi_after_projection_Fspace) + (1-2*beta)*psi_after_Pr 

        probe_modes, single_obj_box = projection_Rspace_multiprobe_RAAR(wavefronts,obj_matrix[0],probe_modes,positions,epsilon) # Update Object and Probe! Projection in Real space (consistency condition)
        obj_matrix[:] = single_obj_box # update all obj slices to be the same;
        
        error.append(calculate_recon_error(model,obj_matrix[0])) #absolute error
        
    dt = time.perf_counter() - t0
    print(f"RAAR algorithm ended in {dt} seconds")
    
    return obj_matrix[0], probe_modes, error, dt


<<<<<<< HEAD
def mPIE_loop(diffraction_patterns, positions,object_guess,probe_guess, mPIE_params,experiment_params, iterations,model_obj,centralize_probe,beta=100):
=======
def mPIE_loop(diffraction_patterns, positions,object_guess,probe_guess, mPIE_params,experiment_params, iterations,model_obj,centralize_probe):
>>>>>>> feee4873
    t0 = time.perf_counter()
    print("Starting PIE...")
    
    mPIE = True
    
    _,_,_,_,eta_obj,eta_probe,T_lim = mPIE_params
    
    offset = probe_guess.shape
    probeVelocity = 0
    objVelocity = 0
    T_counter = 0

    obj = object_guess
    probe = probe_guess

    pre_computed_numerator = np.sum(np.abs(diffraction_patterns[get_brightest_diff_pattern(diffraction_patterns)])**2)

    shifts_array = np.zeros_like(positions)
    new_shifts_array = np.zeros_like(positions)
    beta_x, beta_y = beta, beta

    error_list = []
    for j in range(iterations):

        if j%50 ==0 : print(f'\tIteration {j}/{iterations}')
        _, O_aux, P_aux = 0, obj+0, probe+0

        for i in np.random.permutation(len(diffraction_patterns)):  # loop in random order improves results!
            py, px = positions[i,1],  positions[i,0]

            measurement = diffraction_patterns[i]
            
            """ Exit wavefiled """
            exitWave = obj[py:py+offset[0],px:px+offset[1]]*probe

            """ Propagate + Update + Backpropagate """
            exitWaveNew = update_exit_wave(exitWave,measurement,experiment_params,epsilon=0.01)

            difference = exitWaveNew - exitWave

            if 0: #TODO
                """ Power correction not working properly! See: Further improvements to the ptychographical iterative engine: supplementary material """
                probe = probe_power_correction(probe,diffraction_patterns.shape, pre_computed_numerator)

<<<<<<< HEAD
            new_obj, new_probe, _ = PIE_update_obj_and_probe(mPIE_params,difference,probe.copy(),obj.copy(),px,py,offset,j,beta=beta)
            
            if True:
                if j > 5:
                    position, relative_shift = position_correction(new_obj[py:py+offset[0],px:px+offset[1]],obj[py:py+offset[0],px:px+offset[1]],probe,px,py,beta_x,beta_y, probe_threshold=0.3, upsampling=100)
                    # if j % 50 == 0: print(relative_shift, position, positions[i,0],  positions[i,1])
                    positions[i,0],  positions[i,1] = position
                    new_shifts_array[i,0], new_shifts_array[i,1] = relative_shift
=======
            if j > 10: 
                centralize_probe = False
            obj, probe, _ = PIE_update_obj_and_probe(mPIE_params,difference,probe,obj,px,py,offset,centralize_probe=centralize_probe)
>>>>>>> feee4873
            
            probe = new_probe
            obj = new_obj

            if mPIE == True: # momentum addition
                T_counter,objVelocity,probeVelocity,O_aux,P_aux,obj,probe = momentum_addition(T_counter,T_lim,probeVelocity,objVelocity,O_aux,P_aux,obj, probe,eta_obj,eta_probe)
        
        beta_x, beta_y = update_beta(shifts_array,new_shifts_array, beta_x,beta_y)
        print("New betas: ",beta_x, beta_y)
        shifts_array = new_shifts_array
        error_list.append(calculate_recon_error(model_obj,obj)) #absolute error

    # probe = probe.get() # get from cupy to numpy
    # obj = obj.get()

    return obj, probe, positions, error_list, time.perf_counter() - t0
          
    
def PIE_multiprobe_loop(diffraction_patterns, positions, iterations, parameters, model_obj, n_of_modes = 1, object_guess=None, probe_guess=None, use_momentum = False):
    t0 = time.perf_counter()
    print("Starting multiprobe PIE algorithm...")
    
    r_o = parameters["regularization_object"]
    r_p = parameters["regularization_probe"]
    s_o = parameters["step_object"]
    s_p = parameters["step_probe"]
    f_o = parameters["friction_object"]
    f_p = parameters["friction_probe"]
    m_counter_limit = parameters["momentum_counter"]
    
    offset = probe_guess.shape
    obj = np.ones((n_of_modes,object_guess.shape[0],object_guess.shape[1]),dtype=complex)
    obj[:] = object_guess # object matrix repeats for each slice; each slice will operate with a different probe mode

    if probe_guess is None:
        probe_modes = np.ones((n_of_modes,probe_guess.shape[0],probe_guess.shape[1]),dtype=complex)
    else:
        probe_modes = np.ones((n_of_modes,probe_guess.shape[0],probe_guess.shape[1]),dtype=complex)
        probe_modes[:] = probe_guess
    
    probe_velocity = np.zeros_like(probe_modes,dtype=complex)
    obj_velocity   = np.zeros_like(obj,dtype=complex)

    DP_magnitudes = np.sqrt(diffraction_patterns)
    
    momentum_counter = 0
    error_list = []
    for i in range(iterations):

        if i%50 == 0 : print(f'\tIteration {i}/{iterations}')
        
        temporary_obj, temporary_probe = obj.copy(), probe_modes.copy()
        
        for j in np.random.permutation(len(diffraction_patterns)):  
            py, px = positions[:,1][j],  positions[:,0][j]

            obj_box = obj[:,py:py+offset[0],px:px+offset[1]]
            
            """ Wavefront at object exit plane """
            wavefront_modes = obj_box*probe_modes

            """ Propagate + Update + Backpropagate """
            updated_wavefront_modes = update_exit_wave_multiprobe(wavefront_modes.copy(),DP_magnitudes[j]) #copy so it doesn't work as a pointer!
            
            single_obj_box, probe_modes = PIE_update_func_multiprobe(obj_box[0],probe_modes,wavefront_modes,updated_wavefront_modes,s_o,s_p,r_o,r_p)

            obj[:,py:py+offset[0],px:px+offset[1]] = single_obj_box
            
            if use_momentum == True: # momentum addition
                momentum_counter,obj_velocity,probe_velocity,temporary_obj,temporary_probe,single_obj_box,probe_modes = momentum_addition_multiprobe(momentum_counter,m_counter_limit,probe_velocity,obj_velocity,temporary_obj,temporary_probe,obj, probe_modes,f_o,f_p,momentum_type="")

        error_list.append(calculate_recon_error(model_obj,obj[0])) #absolute error

    dt = time.perf_counter() - t0
    print(f"PIE algorithm ended in {dt} seconds")
    
    return obj, probe_modes, error_list, dt<|MERGE_RESOLUTION|>--- conflicted
+++ resolved
@@ -90,7 +90,7 @@
     figure.tight_layout()
     
 
-def PIE_update_obj_and_probe(mPIE_params,difference,probe,obj,px,py,offset,iteration,use_rPIE_update_function=True,i_to_start_p_update=50,beta=100,centralize_probe = False):
+def PIE_update_obj_and_probe(mPIE_params,difference,probe,obj,px,py,offset,iteration,use_rPIE_update_function=True,i_to_start_p_update=10,beta=100,centralize_probe = False):
     alpha,beta,gamma_obj,gamma_prb,eta_obj,eta_probe,T_lim = mPIE_params
     obj_box = obj[py:py+offset[0],px:px+offset[1]]
 
@@ -101,8 +101,9 @@
 
     if use_rPIE_update_function: # rPIE update function
         obj_box = obj_box + gamma_obj*difference*probe.conj()/ ( (1-alpha)*np.abs(probe)**2+alpha*(np.abs(probe)**2).max() )
-
+        
         if iteration > i_to_start_p_update:
+            print('Updating probe')
             if centralize_probe:
                 probe = probe + gamma_prb*(difference*obj_box.conj() - centralization_weight*probe)/ ( (1-beta) *np.abs(obj_box)**2+beta *(np.abs(obj_box)**2).max() + centralization_weight)
             else:
@@ -121,7 +122,6 @@
     dx = wavelength * jason['DetDistance'] / ( jason['Binning'] * jason['RestauredPixelSize'] * half_size * 2)
     return dx, jason
     
-<<<<<<< HEAD
 def apply_random_shifts_to_positions(positionsX,positionsY,mu=0,sigma=3,type='gaussian'):
         if type == 'gaussian':
             deltaX = np.random.normal(mu, sigma, positionsX.shape)
@@ -134,16 +134,6 @@
             deltaX = np.round(sigma*np.random.rand(*positionsX.shape))
             deltaY = np.round(sigma*np.random.rand(*positionsY.shape))
         return positionsX+deltaX, positionsY+deltaY
-=======
-def apply_random_shifts_to_positions(positionsX,positionsY):
-        mu, sigma = 0, 3 # mean and standard deviation
-        deltaX = np.random.normal(mu, sigma, positionsX.shape)
-        deltaY = np.random.normal(mu, sigma, positionsY.shape)
-        X, Y = np.round(positionsX+deltaX).astype(np.int),np.round(positionsY+deltaY).astype(np.int)
-        X -= np.min(X)
-        Y -= np.min(Y)
-        return X, Y
->>>>>>> feee4873
 
 def get_positions_array(probe_steps_xy,frame_shape,random_positions=True):
 
@@ -434,13 +424,12 @@
 from scipy.stats import pearsonr
 
 def update_beta(positions1,positions2, beta):
-        
-    k = np.corrcoef(positions1,positions2)
+    
+    k = np.corrcoef(positions1,positions2)[0,1]
 
     if np.isnan(k).any():
-        print(skip)
+        print('Skipping')
     else:
-        print(k)
         threshold1 = +0.3
         threshold2 = -0.3
         
@@ -454,6 +443,7 @@
     return beta
 
 def get_illuminated_mask(probe,probe_threshold):
+    probe = np.abs(probe)
     mask = np.where(probe > np.max(probe)*probe_threshold, 1, 0)
     return mask
 
@@ -466,9 +456,9 @@
 
     relative_shift, error, diffphase = phase_cross_correlation(obj, previous_obj, upsample_factor=upsampling)
     
-    new_position = np.array([position_x + beta_x*relative_shift[0], position_y + beta_y*relative_shift[1]])
-    
-    return new_position, relative_shift
+    new_position = np.array([position_x + beta_x*relative_shift[1], position_y + beta_y*relative_shift[0]])
+
+    return new_position, relative_shift, illumination_mask
 
 
 
@@ -491,8 +481,6 @@
 
 import random
 random.seed(0)
-
-from ptycho_functions import *
 
 def plot_results3(difpads, model_obj,probe,RAAR_obj, RAAR_probe, RAAR_error, RAAR_time,PIE_obj, PIE_probe, PIE_error, PIE_time,PIE2_obj, PIE2_probe, PIE2_error, PIE2_time, RAAR2_obj, RAAR2_probe, RAAR2_error, RAAR2_time ,axis=False):
     colormap = 'viridis'
@@ -816,11 +804,7 @@
     return obj_matrix[0], probe_modes, error, dt
 
 
-<<<<<<< HEAD
 def mPIE_loop(diffraction_patterns, positions,object_guess,probe_guess, mPIE_params,experiment_params, iterations,model_obj,centralize_probe,beta=100):
-=======
-def mPIE_loop(diffraction_patterns, positions,object_guess,probe_guess, mPIE_params,experiment_params, iterations,model_obj,centralize_probe):
->>>>>>> feee4873
     t0 = time.perf_counter()
     print("Starting PIE...")
     
@@ -838,18 +822,25 @@
 
     pre_computed_numerator = np.sum(np.abs(diffraction_patterns[get_brightest_diff_pattern(diffraction_patterns)])**2)
 
-    shifts_array = np.zeros_like(positions)
-    new_shifts_array = np.zeros_like(positions)
+    shifts_array = np.ones((iterations,positions.shape[0],positions.shape[1]))
+    # new_shifts_array = np.random.rand(*positions.shape)
     beta_x, beta_y = beta, beta
 
     error_list = []
     for j in range(iterations):
 
-        if j%50 ==0 : print(f'\tIteration {j}/{iterations}')
+        if j%25 ==0 : print(f'\tIteration {j}/{iterations}')
         _, O_aux, P_aux = 0, obj+0, probe+0
+
+        obj_box_matrix = np.zeros((len(diffraction_patterns),offset[0],offset[1]))
+        
+        # for i in range(len(diffraction_patterns)): # save current obj portions
+        #     py, px = positions[i,1],  positions[i,0]
+        #     obj_box_matrix[i] = obj[py:py+offset[0],px:px+offset[1]]
 
         for i in np.random.permutation(len(diffraction_patterns)):  # loop in random order improves results!
             py, px = positions[i,1],  positions[i,0]
+            obj_box_matrix[i] = obj[py:py+offset[0],px:px+offset[1]]
 
             measurement = diffraction_patterns[i]
             
@@ -862,39 +853,32 @@
             difference = exitWaveNew - exitWave
 
             if 0: #TODO
-                """ Power correction not working properly! See: Further improvements to the ptychographical iterative engine: supplementary material """
+                """ Power correction not working properly! See: Further improvements to the ptychographic iterative engine: supplementary material """
                 probe = probe_power_correction(probe,diffraction_patterns.shape, pre_computed_numerator)
 
-<<<<<<< HEAD
-            new_obj, new_probe, _ = PIE_update_obj_and_probe(mPIE_params,difference,probe.copy(),obj.copy(),px,py,offset,j,beta=beta)
-            
-            if True:
-                if j > 5:
-                    position, relative_shift = position_correction(new_obj[py:py+offset[0],px:px+offset[1]],obj[py:py+offset[0],px:px+offset[1]],probe,px,py,beta_x,beta_y, probe_threshold=0.3, upsampling=100)
-                    # if j % 50 == 0: print(relative_shift, position, positions[i,0],  positions[i,1])
-                    positions[i,0],  positions[i,1] = position
-                    new_shifts_array[i,0], new_shifts_array[i,1] = relative_shift
-=======
-            if j > 10: 
-                centralize_probe = False
-            obj, probe, _ = PIE_update_obj_and_probe(mPIE_params,difference,probe,obj,px,py,offset,centralize_probe=centralize_probe)
->>>>>>> feee4873
-            
-            probe = new_probe
-            obj = new_obj
+            obj, probe, _ = PIE_update_obj_and_probe(mPIE_params,difference,probe.copy(),obj.copy(),px,py,offset,j,beta=beta,i_to_start_p_update=30)
+            
+            if j > 3:
+                new_positions, relative_shift,illumination_mask = position_correction(obj[py:py+offset[0],px:px+offset[1]],obj_box_matrix[i],probe,px,py,beta_x,beta_y, probe_threshold=0.5, upsampling=100)
+                if j == 4 and i == 0: 
+                    plt.figure()
+                    plt.imshow(illumination_mask)
+                positions[i,0] ,positions[i,1] = new_positions
+                # new_shifts_array[i,0], new_shifts_array[i,1] = relative_shift
 
             if mPIE == True: # momentum addition
                 T_counter,objVelocity,probeVelocity,O_aux,P_aux,obj,probe = momentum_addition(T_counter,T_lim,probeVelocity,objVelocity,O_aux,P_aux,obj, probe,eta_obj,eta_probe)
         
-        beta_x, beta_y = update_beta(shifts_array,new_shifts_array, beta_x,beta_y)
-        print("New betas: ",beta_x, beta_y)
-        shifts_array = new_shifts_array
+            shifts_array[j] = positions
+        # beta_x, beta_y = update_beta(shifts_array[:,0],new_shifts_array[:,0], beta_x), update_beta(shifts_array[:,1],new_shifts_array[:,1], bet--a_y)
+        # print("New betas: ",beta_x, beta_y)
+        # shifts_array = new_shifts_array
         error_list.append(calculate_recon_error(model_obj,obj)) #absolute error
 
     # probe = probe.get() # get from cupy to numpy
     # obj = obj.get()
 
-    return obj, probe, positions, error_list, time.perf_counter() - t0
+    return obj, probe, positions, error_list, time.perf_counter() - t0, shifts_array
           
     
 def PIE_multiprobe_loop(diffraction_patterns, positions, iterations, parameters, model_obj, n_of_modes = 1, object_guess=None, probe_guess=None, use_momentum = False):
