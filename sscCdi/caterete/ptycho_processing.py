--- conflicted
+++ resolved
@@ -27,6 +27,14 @@
 """ sscCdi relative imports"""
 from ..misc import create_directory_if_doesnt_exist, read_hdf5
 
+""" FUNCTIONS """
+
+def cat_ptychography(jason,restoration_dict,restored_data_info):
+
+
+
+    return object, probe, jason
+
 def Geometry(L,susp=3,scale=0.98,fill=False):
     project = pi540D.dictionary540D( L, {'geo':'nonplanar','opt':True,'mode':'virtual', 'fill': fill, 'susp': susp } ) 
     geo = pi540D.geometry540D( project )
@@ -82,19 +90,11 @@
 
         for measurement_file, measurement_filepath in zip(filenames, filepaths):   
             print('File: ',measurement_file)
-<<<<<<< HEAD
             t_start = time.time()
 
             if 0: # old restoration approach with sscIO
                 args1 = (jason,acquisitions_folder,measurement_file,measurement_filepath,len(filenames),geometry)
                 difpads, _ , jason = sscCdi.caterete.cat_restoration.restoration_cat_2d(args1,first_run=first_iteration) # restoration of 2D Projection (difpads - real, is a ndarray of size (1,:,:,:))
-=======
-            t_start = time()
-
-            if 0: # old restoration approach with sscIO
-                args1 = (jason,acquisitions_folder,measurement_file,measurement_filepath,len(filenames),geometry)
-                difpads, _ , jason = sscCdi.caterete.ptycho_restoration.restoration_cat_2d(args1,first_run=first_iteration) # restoration of 2D Projection (difpads - real, is a ndarray of size (1,:,:,:))
->>>>>>> be7d64fe
             else:
                 distance = jason["DetDistance"]*1000
 
@@ -117,7 +117,6 @@
                 dic['roi']      = jason["detector_ROI_radius"]#512
                 dic['center']   = jason["DP_center"] #[1400,140
 
-<<<<<<< HEAD
                 dic['flat']     = read_hdf5(jason["FlatField"])[()][0, 0, :, :] # numpy.ones([3072, 3072])
                 dic['empty']    = read_hdf5(jason['EmptyFrame']).squeeze().astype(np.float32) # numpy.zeros([3072,3072]) 
 
@@ -126,18 +125,6 @@
                 difpads = pi540D.ioGet_Backward540D( dic, uid, nimgs ) # read temporary DPs
                 pi540D.ioClean_Backward540D( dic, uid ) # remove temporary files
                 elapsed = time.time() - start
-=======
-                os.system(f"h5clear -s {jason['FlatField']}")
-                dic['flat']     = h5py.File(jason["FlatField"], 'r')['entry/data/data'][()][0, 0, :, :] #numpy.ones([3072, 3072])
-                os.system(f"h5clear -s {jason['EmptyFrame']}")
-                dic['empty']    = np.asarray(h5py.File(jason['EmptyFrame'], 'r')['/entry/data/data']).squeeze().astype(np.float32) # numpy.zeros([3072,3072]) 
-
-                start = time()
-                uid, nimgs  = pi540D.ioSet_Backward540D( dic ) # read hdf5 and save temporary restored DPs
-                difpads = pi540D.ioGet_Backward540D( dic, uid, nimgs ) # read temporary DPs
-                pi540D.ioClean_Backward540D( dic, uid ) # remove temporary files
-                elapsed = time() - start
->>>>>>> be7d64fe
                 # difpads = np.expand_dims(difpads,axis=0)
                 difpads = difpads.reshape((1,*difpads.shape))
                 difpads = difpads[:,1::,:,:]
@@ -188,17 +175,9 @@
     print('Acquisition folder: ',jason["acquisition_folders"][0])
  
     beamline_outputs_path = os.path.join(jason['proposal_path'] .rsplit('/',3)[0], 'proc','recons',jason["acquisition_folders"][0]) # standard folder chosen by CAT for their outputs
-<<<<<<< HEAD
     print("Output path:", beamline_outputs_path)
     jason["output_path"]  = beamline_outputs_path
     jason["temporary_output"]  = os.path.join(jason["output_path"],'temp')
-=======
-    print("Output path:",     beamline_outputs_path)
-    jason["LogfilePath"]    = beamline_outputs_path
-    jason["OutputFolder"]  = beamline_outputs_path
-    jason["SaveDifpadPath"] = beamline_outputs_path
-    jason["ReconsPath"]     = beamline_outputs_path
->>>>>>> be7d64fe
 
     create_output_directories(jason) # create all output directories of interest
 
@@ -225,21 +204,12 @@
 def get_files_of_interest(jason,acquistion_folder=''):
 
     if acquistion_folder != '':
-<<<<<<< HEAD
             filepaths, filenames = sscCdi.caterete.misc.misc.list_files_in_folder(os.path.join(jason['proposal_path'] , acquistion_folder,jason['scans_string'] ), look_for_extension=".hdf5")
     else:
         filepaths, filenames = sscCdi.caterete.misc.misc.list_files_in_folder(os.path.join(jason['proposal_path'] , jason["acquisition_folders"][0],jason['scans_string'] ), look_for_extension=".hdf5")
 
     if jason['projections'] != []:
         filepaths, filenames = sscCdi.caterete.misc.misc.select_specific_angles(jason['projections'], filepaths, filenames)
-=======
-            filepaths, filenames = sscCdi.caterete.misc.list_files_in_folder(os.path.join(jason['proposal_path'] , acquistion_folder,jason['scans_string'] ), look_for_extension=".hdf5")
-    else:
-        filepaths, filenames = sscCdi.caterete.misc.list_files_in_folder(os.path.join(jason['proposal_path'] , jason["acquisition_folders"][0],jason['scans_string'] ), look_for_extension=".hdf5")
-
-    if jason['projections'] != []:
-        filepaths, filenames = sscCdi.caterete.misc.select_specific_angles(jason['projections'], filepaths, filenames)
->>>>>>> be7d64fe
 
     return filepaths, filenames
 
@@ -423,10 +393,6 @@
             subplot[1].imshow(phase[frame,:,:],cmap='gray')
             subplot[0].set_title('Original')
             subplot[1].set_title('Cropped and Unwrapped')
-<<<<<<< HEAD
-=======
-            figure.savefig(jason['OutputFolder'] + f'/autocrop_and_unwrap_{frame}.png')
->>>>>>> be7d64fe
 
     return phase,absol
 
@@ -444,11 +410,7 @@
 
     if jason['FRC'] == True:
         print('Estimating resolution via Fourier Ring Correlation')
-<<<<<<< HEAD
         resolution = resolution_frc(sinogram[frame,:,:], object_pixel_size, plot=True,plot_output_folder=os.path.join(jason["output_path"]+'/'),savepath=jason["output_path"])
-=======
-        resolution = resolution_frc(sinogram[frame,:,:], object_pixel_size, plot=True,plot_output_folder=os.path.join(jason["OutputFolder"]+'/'),savepath=jason["OutputFolder"])
->>>>>>> be7d64fe
         try:
             print('\tResolution for frame ' + str(frame) + ':', resolution['halfbit_resolution'])
             jason["halfbit_resolution"] = resolution['halfbit_resolution']
@@ -1003,14 +965,9 @@
     return best_crop
 
 def create_output_directories(jason):
-<<<<<<< HEAD
     if jason["output_path"] != "": # if no path is given, create directory
         create_directory_if_doesnt_exist(jason["output_path"])
         create_directory_if_doesnt_exist(jason["temporary_output"])
-=======
-    if jason["OutputFolder"] != "": # if no path is given, create directory
-        create_directory_if_doesnt_exist(jason["OutputFolder"])
->>>>>>> be7d64fe
 
 def convert_probe_positions(dx, probe_positions, offset_topleft = 20):
     """Set probe positions considering maxroi and effective pixel size
@@ -1101,16 +1058,7 @@
 
         if run_ptycho == True:
                 
-<<<<<<< HEAD
             if i == 0: t2 = time.time()
-=======
-            if i == 0: t2 = time()
-
-            if jason["PreviewGCC"][0] and i == 0: # save plots of processed difpad and mean of all processed difpads
-                difpad_number = 0
-                sscCdi.caterete.misc.plotshow_cmap2(difpads[frame,difpad_number, :, :], title=f'Restaured + Processed Diffraction Pattern #{difpad_number}', savepath=jason['OutputFolder'] + '/05_difpad_processed.png')
-                sscCdi.caterete.misc.plotshow_cmap2(np.mean(difpads[frame], axis=0),    title=f"Mean of all difpads: {measurement_filepath.split('/')[-1]}", savepath=jason[ "OutputFolder"] + '/05_difpad_processed_mean.png')
->>>>>>> be7d64fe
 
             probe_support_radius, probe_support_center_x, probe_support_center_y = jason["probe_support"]
 
@@ -1155,7 +1103,6 @@
                                                     probefresnel_number=jason['fresnel_number'], data=datapack,params={'device':gpu})
 
                     loop_counter += 1
-                    RF = datapack['error']
 
             print('Original object shape:', datapack['obj'].shape)
 
@@ -1449,20 +1396,11 @@
         plt.figure()
         plt.scatter(probe_positionsi[:, 0], probe_positionsi[:, 1])
         plt.scatter(datapack['rois'][:, 0, 0], datapack['rois'][:, 0, 1])
-<<<<<<< HEAD
         plt.savefig(jason['output_path'] + '/scatter_2d.png', format='png', dpi=300)
-=======
-        plt.savefig(jason['OutputFolder'] + '/scatter_2d.png', format='png', dpi=300)
->>>>>>> be7d64fe
         plt.clf()
         plt.close()
         '''
 
-<<<<<<< HEAD
         plotshow([abs(Prop(p, jason['fresnel_number'])) for p in probe[frame]] + [p for p in probe[frame]], file=jason['output_path'] + '/probe_'  + str(frame), nlines=2)
         plotshow([phase[frame], absol[frame]], subplot_title=['Phase', 'Magnitude'],            file=jason['output_path'] + '/object_' + str(frame), nlines=1, cmap='gray')
-=======
-        plotshow([abs(Prop(p, jason['fresnel_number'])) for p in probe[frame]] + [p for p in probe[frame]], file=jason['OutputFolder'] + '/probe_'  + str(frame), nlines=2)
-        plotshow([phase[frame], absol[frame]], subplot_title=['Phase', 'Magnitude'],            file=jason['OutputFolder'] + '/object_' + str(frame), nlines=1, cmap='gray')
->>>>>>> be7d64fe
         