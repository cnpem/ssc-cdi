import numpy
import numpy as np
import h5py
from scipy import ndimage, signal
from time import time
import os

from numpy.fft import fft2 as fft2
from numpy.fft import ifft2 as ifft2
from scipy import ndimage
from .ptycho_processing import get_difpad_center, masks_application

from sscIO import io
import sscCdi
from sscPimega import pi540D
from sscPimega import opt540D
<<<<<<< HEAD
from sscPimega import misc as miscPimega
=======
from sscPimega import miscPimega
>>>>>>> 65db7471

############################ OLD restoration BY GIOVANNI #####################################################

# +++++++++++++++++++++++++++++++++++++++++++++++++
#
# MODULES FOR THE restoration APPLICATION 
# (see main code below)
#
# +++++++++++++++++++++++++++++++++++++++++++++++++

def Geometry(L,susp=3,scale=0.98,fill=False):
    """ Detector geometry parameters for sscPimega restoration

    Args:
        L : sample-detector distancef
    Returns:
        geo : geometry 
    """    

    project = pi540D.dictionary540D( L, {'geo':'nonplanar','opt':True,'mode':'virtual', 'fill': fill, 'scale': scale, 'susp': susp } ) 
    geo = pi540D.geometry540D( project )
    return geo

def Restaurate(DP, geom):
    return pi540D.backward540D(DP, geom)

def UnRestaurate(DP, geom):
    return opt540D._worker_annotation_image(pi540D.forward540D(DP, geom))


def pi540_restoration_cat_block(args, savepath = '', preview = False, save = False):
    jason               = args[0]
    filenames           = args[1]
    filepaths           = args[2]
    ibira_datafolder    = args[3]
    acquisitions_folder = args[4]
    scans_string        = args[5]
    
    difpads = []
    t0 = time()

    first_iteration = True
    for measurement_file, measurement_filepath in zip(filenames, filepaths):

        param = (jason,ibira_datafolder,measurement_file,acquisitions_folder,scans_string,measurement_filepath)
        difpad, elapsedtime_one_difpad, jason = pi540_restoration_cat(param,savepath,preview,save, first_iteration)
        
        if difpads == [] or difpads[0].shape == difpad.shape:
            difpads.append(difpad)
        else:
            difpads.append(np.zeros(difpads[0].shape))

        if first_iteration == True: first_iteration == False

    difpads = np.asarray(difpads)
    print('difpads shape after restoration and binning of', jason['Binning'], ':', difpads.shape)
    
    # if save:
    #     np.save(savepath + measurement_file, difpad)

    t1 = time()
    elapsedtime = t1-t0

    return difpads, elapsedtime, elapsedtime_one_difpad, jason

def pi540_restoration_cat(args, savepath = '', preview = False, save = False, first_iteration = True):
    
    jason               = args[0]
    ibira_datafolder    = args[1]
    measurement_file    = args[2]
    acquisitions_folder = args[3]
    scans_string        = args[4]
    geometry            = args[6]

    t0 = time()
    print('Begin restoration')
            
    if jason['OldRestauration'] == True: # OldRestauration is Giovanni's
        print('\nMeasurement file in pi540_restoration_cat: ', measurement_file)

        difpads, geometry, _, jason = get_restaurated_difpads_old_format(jason, geometry,os.path.join(ibira_datafolder, acquisitions_folder,scans_string), measurement_file,first_iteration=first_iteration,preview=preview)

        if 1:  # OPTIONAL: exclude first difpad to match with probe_positions_file list
            difpads = difpads[1:]  # TODO: why does this difference of 1 position happens? Fix it!

    else:
        print('Entering Miqueles restoration.')
        dic = {}
        dic['susp'] = jason["ChipBorderRemoval"]  # parameter to ignore borders of the detector chip
        dic['roi'] = jason["DetectorROI"]  # radius of the diffraction pattern wrt to center. Changes according to the binning value!
        dic['binning'] = jason['Binning']
        dic['distance'] = jason['DetDistance'] * 1e+3
        dic['nproc'] = jason["Threads"]
        dic['data'] = ibira_datafolder + measurement_file
        dic['empty'] = jason['EmptyFrame']
        dic['flat'] = jason['FlatField']
        dic['order'] = 'only' #TODO: ask Miqueles what this 'order' is about! 
        dic['function'] = sscCdi.caterete.ptycho_restoration.cat_preproc_ptycho_measurement

        difpads, elapsed_time, geometry = sscCdi.caterete.ptycho_restoration.cat_preproc_ptycho_projections(dic)

        jason['RestauredPixelSize'] = geometry['pxlsize']*1e-6

        print('Diffraction pattern shape (post restoration):', difpads.shape)

    if preview: # save plots of restaured difpad and mean of all restaured difpads
        difpad_number = 0
        np.save(jason[ 'PreviewFolder'] + '/04_difpad_restaured_mean.npy',np.mean(difpads, axis=0))
        np.save(jason[ 'PreviewFolder'] + '/04_difpad_restaured.npy',difpads[difpad_number, :, :])
        sscCdi.caterete.misc.plotshow_cmap2(difpads[difpad_number, :, :], title=f'Restaured Diffraction Pattern #{difpad_number}', savepath=jason['PreviewFolder'] + '/04_difpad_restaured.png')
        sscCdi.caterete.misc.plotshow_cmap2(np.mean(difpads, axis=0), title=f'Mean Restaured Diffraction Pattern #{difpad_number}', savepath=jason[ 'PreviewFolder'] + '/04_difpad_restaured_mean.png')

    print('Finished restoration')

    t1 = time()
    elapsedtime = t1-t0

    if save:
        np.save( os.path.join(savepath, measurement_file), difpads)

    return difpads, elapsedtime, jason


def get_restaurated_difpads_old_format(jason, geometry, path, name,first_iteration,preview):
    """Extracts the data from json and manipulate it according G restoration input format
        Then, call G restoration

    Args:
        jason (json file): json object
        path (list of dtrings): list of complete paths to all files
        name (list of strings): list of all file names

    Returns:
        3D array: restaured difpads
    """    

    print('aaaaaaaaaaaa')
    fullpath = os.path.join(path, name)
    os.system(f"h5clear -s {fullpath}")
    raw_difpads,_ = io.read_volume(fullpath, 'numpy', use_MPI=True, nprocs=jason["Threads"])

    if first_iteration:  # preview only 
        print('Raw diffraction pattern shape: ', raw_difpads.shape)
        difpad_number = 0 # selects which difpad to preview
        mean_raw_difpads = np.mean(raw_difpads, axis=0)
        np.save(jason[ 'PreviewFolder'] + '/02_difpad_raw_mean.npy',mean_raw_difpads)
    if preview and first_iteration:
        sscCdi.caterete.misc.plotshow_cmap2(raw_difpads[difpad_number, :, :], title=f'Raw Diffraction Pattern #{difpad_number}', savepath=jason['PreviewFolder'] + '/02_difpad_raw.png')
        sscCdi.caterete.misc.plotshow_cmap2(mean_raw_difpads, title=f'Raw Diffraction Patterns mean', savepath=jason['PreviewFolder'] + '/02_difpad_raw_mean.png')

    os.system(f"h5clear -s {jason['EmptyFrame']}")
    empty = np.asarray(h5py.File(jason['EmptyFrame'], 'r')['/entry/data/data']).squeeze().astype(np.float32)

    if 'OldFormat' not in jason:
        flat = h5py.File(jason["FlatField"], 'r')['entry/data/data'][()][0, 0, :, :]
    else:
        flat = np.load(jason["FlatField"])

    flat = np.array(flat)
    flat[np.isnan(flat)] = -1
    flat[flat == 0] = -1 # null points at flatfield are indication of bad points

    print('Loading Mask from: ',jason['Mask'])
    if 'OldFormat' in jason:
        if jason['Mask'] != 0:
            mask = np.load(jason['Mask'])
        else:
            mask = np.zeros_like(raw_difpads[0])
    else:
        mask = h5py.File(jason["Mask"], 'r')['entry/data/data'][()][0, 0, :, :]
        # mask = np.flip(mask,0)
        
    if preview and first_iteration:
        sscCdi.caterete.misc.plotshow_cmap2(empty, title=f'Empty', savepath=jason['PreviewFolder'] + '/01_empty.png')
        sscCdi.caterete.misc.plotshow_cmap2(flat,  title=f'Flat',  savepath=jason['PreviewFolder'] + '/01_flat.png')
        sscCdi.caterete.misc.plotshow_cmap2(mask,  title=f'Mask',  savepath=jason['PreviewFolder'] + '/01_mask.png')

    if jason['DifpadCenter'] == []:
        proj  = pi540D.dictionary540D(jason['DetDistance'], {'geo':'nonplanar','opt':True,'mode':'virtual'})
        centerx, centery = _get_center(raw_difpads[0,:,:], proj)
        jason['DifpadCenter'] = (centerx, centery)
        cx, cy = get_difpad_center(raw_difpads[0,:,:]) #TODO: under test! 
        print('Yuri Automatic Difpad Center :', cx, cy)
        print('sscPimega Automatic Difpad Center:',centerx, centery)
    else:
        centery, centerx = jason['DifpadCenter']
        print('Manual Difpad Center :',centerx, centery)


    Binning = int(jason['Binning'])

    apply_crop = True
    
    if Binning != 1:
        apply_binning = True
    else:
        apply_binning = False

    half_square_side = 1536

    if apply_crop:
        L = 3072 # PIMEGA540D size
        if jason["DetectorROI"] == 0:
            half_square_side = min(min(centerx,L-centerx),min(centery,L-centery)) # get the biggest size possible such that the restored difpad is still squared
        else:
            half_square_side = jason["DetectorROI"]
        
        if half_square_side % 2 != 0: 
            half_square_side = half_square_side -  1 # make it even
        DP_shape = 2*half_square_side
    else:
        DP_shape = 3072
        half_square_side = DP_shape // 2

    if apply_binning:
        DP_shape = DP_shape // Binning

    r_params = (Binning, empty, flat, centerx, centery, half_square_side, geometry, mask, jason, apply_crop, apply_binning, np.zeros_like(raw_difpads[0]),False)

    if first_iteration: # difpad used in jupyter to find center position!
    
        print('Restaurating single difpad to save preview difpad of 3072^2 shape')
        difpad_number = 0
        DP0 = Restaurate(raw_difpads[difpad_number,:,:].astype(np.float32), geometry) # restaurate
        DP = corrections_and_restoration(raw_difpads[difpad_number,:,:],empty,flat,np.zeros_like(flat),mask,geometry,jason,apply_crop,centerx,centery,DP_shape,False)
        np.save(jason[ 'PreviewFolder'] + '/03_difpad_restaured_flipped.npy',DP0)
        np.save(jason[ 'PreviewFolder'] + '/03_difpad_restaured_flipped_masked.npy',DP)
        sscCdi.caterete.misc.plotshow_cmap2(DP, title=f'Restaured Diffraction Pattern #{difpad_number}, pre-binning', savepath=jason['PreviewFolder'] + '/03_difpad_restaured_flipped.png')

    t0 = time()
    use_GPU = False
    print("use GPU",use_GPU)
    print(geometry)

    if use_GPU == True: 
        output = restoration_processing_binning_GPU(raw_difpads, jason, r_params)
    else:  
        output, _ = miscPimega.batch(raw_difpads, jason['Threads'], [ DP_shape,DP_shape ], restoration_processing_binning,  r_params)
    
    t1 = time()

    elapsedtime = t1-t0

    return output, geometry, elapsedtime, jason

def restoration_processing_binning(DP, args):

    Binning, empty, flat, cx, cy, hsize, geometry, mask,jason, apply_crop, apply_binning, subtraction_mask, keep_original_negatives = args

    img = corrections_and_restoration(DP,empty,flat,subtraction_mask,mask,geometry,jason,apply_crop,cx,cy,hsize,keep_original_negatives)

    img = G_binning(img,apply_binning,Binning,mask) # binning strategy by G. Baraldi
    
    return img


def restoration_processing_binning_GPU(raw_difpads, jason, args):

    Binning, empty, flat, cx, cy, hsize, geometry, mask,jason, apply_crop, apply_binning, subtraction_mask, keep_original_negatives = args

    geometry["gpu"] = jason["GPUs"][0] # fix to use multiple

    blockSize = 10
    nblocks = raw_difpads.shape[0] // (blockSize-1)
    for k in range( blockSize ):
        
        DP_block = raw_difpads[k * nblocks: min( (k+1)*nblocks, raw_difpads.shape[0] ), :, :]

        DP_block = corrections_and_restoration_block(DP_block,empty,flat,subtraction_mask,mask,geometry,jason,apply_crop,cx,cy,hsize,keep_original_negatives) # fix inputs

        for i, DP in enumerate(DP_block): # to be optimized!
            DP_block[i] = G_binning(DP,apply_binning,Binning,mask) # binning strategy by G. Baraldi

    return DP_block

def Restaurate_GPU(DP,geom):
    print(geom["gpu"])
    return pi540D.backward540D(DP, geom)

def corrections_and_restoration_block(DP,empty,flat,subtraction_mask,mask,geometry,jason,apply_crop,cx,cy,hsize,keep_original_negatives):
    DP[:,empty > 1] = -1 # Apply empty 
    DP = DP * np.squeeze(flat) # Apply flatfield
    DP = DP - subtraction_mask # apply subtraction mask; mask is null when no subtraction is wanted

    DP = DP.astype(np.float32) # convert to float
    
    DP[:,np.abs(mask) ==1] = -1 # Apply Mask
    
    DP = Restaurate_GPU(DP, geometry) # restaurate

    DP[DP < 0] = -1 # all invalid values must be -1 by convention

    if keep_original_negatives == False:
        DP[DP < 0] = -1 # all invalid values must be -1 by convention

    if hsize == 0:
        hsize = min(min(cx,DP.shape[1]-cx),min(cy,DP.shape[0]-cy)) # get the biggest size possible such that the restored difpad is still squared
        if hsize % 2 != 0: 
            hsize = hsize -  1 # make it even

    if apply_crop:
        DP = DP[:,cy - hsize:cy + hsize, cx - hsize:cx + hsize] # select ROI from the center (cx,cy)


    return DP 

def corrections_and_restoration(DP,empty,flat,subtraction_mask,mask,geometry,jason,apply_crop,cx,cy,hsize,keep_original_negatives):
    DP[empty > 1] = -1 # Apply empty 
    DP = DP * np.squeeze(flat) # Apply flatfield
    DP = DP - subtraction_mask # apply subtraction mask; mask is null when no subtraction is wanted

    DP = DP.astype(np.float32) # convert to float
    
    DP[np.abs(mask) ==1] = -1 # Apply Mask
    
    DP = Restaurate(DP, geometry) # restaurate

    DP[DP < 0] = -1 # all invalid values must be -1 by convention

    if keep_original_negatives == False:
        DP[DP < 0] = -1 # all invalid values must be -1 by convention

    if hsize == 0:
        hsize = min(min(cx,DP.shape[1]-cx),min(cy,DP.shape[0]-cy)) # get the biggest size possible such that the restored difpad is still squared
        if hsize % 2 != 0: 
            hsize = hsize -  1 # make it even

    if apply_crop:
        DP = DP[cy - hsize:cy + hsize, cx - hsize:cx + hsize] # select ROI from the center (cx,cy)


    return DP 



def G_binning(DP,apply_binning,binning,mask):

    if apply_binning == False:
        # print("SKIP BINNING")
        pass
    else:
        # Binning
        while binning % 2 == 0 and binning > 0:
            avg = DP + np.roll(DP, -1, -1) + np.roll(DP, -1, -2) + np.roll(np.roll(DP, -1, -1), -1, -2)  # sum 4 neigboors at the top-left value

            div = 1 * (DP >= 0) + np.roll(1 * (DP >= 0), -1, -1) + np.roll(1 * (DP >= 0), -1, -2) + np.roll( np.roll(1 * (DP >= 0), -1, -1), -1, -2)  # Boolean array! Results in the n of valid points in the 2x2 neighborhood

            avg = avg + 4 - div  # results in the sum of valid points only. +4 factor needs to be there to compensate for -1 values that exist when there is an invalid neighbor

            avgmask = (DP < 0) & ( div > 0)  # div > 0 means at least 1 neighbor is valid. DP < 0 means top-left values is invalid.

            DP[avgmask] = avg[avgmask] / div[ avgmask]  # sum of valid points / number of valid points IF NON-NULL REGION and IF TOP-LEFT VALUE INVALID. What about when all 4 pixels are valid? No normalization in that case?

            DP = DP[:, 0::2] + DP[:, 1::2]  # Binning columns
            DP = DP[0::2] + DP[1::2]  # Binning lines

            DP[DP < 0] = -1

            DP[div[0::2, 0::2] < 3] = -1  # why div < 3 ? Every neighborhood that had 1 or 2 invalid points is considered invalid?

            binning = binning // 2

        while binning % 3 == 0 and binning > 0:
            avg = np.roll(DP, 1, -1) + np.roll(DP, -1, -1) + np.roll(DP, -1, -2) + np.roll(DP, 1, -2) + np.roll( np.roll(DP, 1, -2), 1, -1) + np.roll(np.roll(DP, 1, -2), -1, -1) + np.roll(np.roll(DP, -1, -2), 1, -1) + np.roll( np.roll(DP, -1, -2), -1, -1)
            div = np.roll(DP > 0, 1, -1) + np.roll(DP > 0, -1, -1) + np.roll(DP > 0, -1, -2) + np.roll(DP > 0, 1, -2) + np.roll( np.roll(DP > 0, 1, -2), 1, -1) + np.roll(np.roll(DP > 0, 1, -2), -1, -1) + np.roll( np.roll(DP > 0, -1, -2), 1, -1) + np.roll(np.roll(DP > 0, -1, -2), -1, -1)

            avgmask = (DP < 0) & (div > 0) / div[avgmask]

            DP = DP[:, 0::3] + DP[:, 1::3] + DP[:, 2::3]
            DP = DP[0::3] + DP[1::3] + DP[2::3]

            DP[DP < 0] = -1
            binning = binning // 3

        if binning > 1:
            print('Entering binning > 1 only')
            avg = -DP * 1.0 + binning ** 2 - 1
            div = DP * 0
            for j in range(0, binning):
                for i in range(0, binning):
                    avg += np.roll(np.roll(DP, j, -2), i, -1)
                    div += np.roll(np.roll(DP > 0, j, -2), i, -1)

            avgmask = (DP < 0) & (div > 0)
            DP[avgmask] = avg[avgmask] / div[avgmask]

            DPold = DP + 0
            DP = DP[0::binning, 0::binning] * 0
            for j in range(0, binning):
                for i in range(0, binning):
                    DP += DPold[j::binning, i::binning]

            DP[DP < 0] = -1

    return DP

def restoration_cat_3d(args):
    
    ibira_datafolder, scans_string  = jason['ProposalPath'],jason['scans_string']
    preview,save, read = jason['PreviewGCC'][0],jason['SaveDifpads'],jason['ReadRestauredDifpads']

    diffractionpattern = []
    count = -1
    time_difpads = 0

    for acquisitions_folder in jason['Acquisition_Folders']:  # loop when multiple acquisitions were performed for a 3D recon

        count += 1

        print('Starting restoration for acquisition: ', acquisitions_folder)

        filepaths, filenames = sscCdi.caterete.misc.list_files_in_folder(os.path.join(ibira_datafolder, acquisitions_folder,scans_string), look_for_extension=".hdf5")
        
        if jason['Projections'] != []:
            filepaths, filenames = sscCdi.caterete.misc.select_specific_angles(jason['Projections'], filepaths,  filenames)
            print('\nMeasurement file in restoration_cat_3d: ', filenames)
        
        params = (jason, filenames, filepaths, ibira_datafolder, acquisitions_folder, scans_string)

        if read:
            n = len(filenames)
            difpads = []
            for i in range(n):
                difpad = np.load( os.path.join(jason['SaveDifpadPath'], filenames[i] + '.npy'))
                difpads.append(difpad)
            difpads = np.asarray(difpads)
        else: 
            difpads, time_difpads, _, jason = pi540_restoration_cat_block(params,jason['SaveDifpadPath'],preview,save)


        diffractionpattern.append(difpads)

    return diffractionpattern, time_difpads, jason


def restoration_cat_2d(args,first_run=True):
<<<<<<< HEAD
    print("aaaaaaa")
=======

>>>>>>> 65db7471
    jason, acquisition_folder, filename, filepath, geometry = args[0] , args[1], args[2], args[3], args[5]
    ibira_datafolder, scans_string  = jason['ProposalPath'],jason['scans_string']
    preview,save, read = jason['PreviewGCC'][0],jason['SaveDifpads'],jason['ReadRestauredDifpads']

    time_difpads = 0

    params = (jason, ibira_datafolder, filename, acquisition_folder, scans_string, filepath, geometry)
    
    if read:
        difpads = np.load( os.path.join(jason['SaveDifpadPath'],filename + '.npy'))
    else:   
        print('a')
        difpads, time_difpads, jason = pi540_restoration_cat(params,jason['SaveDifpadPath'],preview,save,first_iteration=first_run)

    difpads = np.expand_dims(difpads,axis=0)

    return difpads, time_difpads, jason

def inpaint_lonely_neighbors(DP):
    valids_mask = np.where(DP > 0 , 1 , -1)
    sum_of_mask_neighbors = np.roll(valids_mask,1,0) + np.roll(valids_mask,-1,0) + np.roll(valids_mask,1,1) + np.roll(valids_mask,-1,1) + np.roll(np.roll(valids_mask,1,0),1,1) + np.roll(np.roll(valids_mask,1,0),-1,1) + np.roll(np.roll(valids_mask,-1,0),1,1) + np.roll(np.roll(valids_mask,-1,0),-1,1)
    sum_of_neighbors = np.roll(DP,1,0) + np.roll(DP,-1,0) + np.roll(DP,1,1) + np.roll(DP,-1,1) + np.roll(np.roll(DP,1,0),1,1) + np.roll(np.roll(DP,1,0),-1,1) + np.roll(np.roll(DP,-1,0),1,1) + np.roll(np.roll(DP,-1,0),-1,1)
    pixels_to_paint = np.where(sum_of_mask_neighbors == 8,True,False)
    DP_corrected = DP.copy()
    DP_corrected[pixels_to_paint] = sum_of_neighbors[pixels_to_paint] / 8
    return DP_corrected

################# MIQUELES restoration ###################################

def cat_preproc_ptycho_measurement( data, args ):
    """ Miqueles function for new restoration approach. Passed as an argument (part of dictionary) to cat_preproc_ptycho_projections 

    Args:
        data (_type_): _description_
        args (_type_): _description_
    Returns:
        backroi : restaured diffraction pattern with binning
    """    

    def _get_center(dbeam, project):
        aDP = pi540D._worker_annotation_image ( numpy.clip( dbeam, 0, 100) )
        aDP = ndimage.gaussian_filter( aDP, sigma=0.95, order=0 )
        aDP = aDP/aDP.max()
        aDP = 1.0 * ( aDP > 0.98 )    
        u = numpy.array(range(3072))
        xx,yy = numpy.meshgrid(u,u)
        xc = ((aDP * xx).sum() / aDP.sum() ).astype(int)
        yc = ((aDP * yy).sum() / aDP.sum() ).astype(int)
        annotation = numpy.array([ [xc, yc] ])
        tracking = pi540D.annotation_points_standard ( annotation )
        tracking = pi540D.tracking540D_vec_standard ( project, tracking ) 
        xc = int( tracking[0][2] )
        yc = int( tracking[0][3] ) 
        return xc, yc
    def _operator_T(u):
        d   = 1.0
        uxx = (numpy.roll(u,1,1) - 2 * u + numpy.roll(u,-1,1) ) / (d**2)
        uyy = (numpy.roll(u,1,0) - 2 * u + numpy.roll(u,-1,0) ) / (d**2)
        uyx = (numpy.roll(numpy.roll(u,1,1),1,1) - numpy.roll(numpy.roll(u,1,1),-1,0) - numpy.roll(numpy.roll(u,1,0),-1,1) + numpy.roll(numpy.roll(u,-1,1),-1,0)  )/ (2 * d**2) 
        uxy = (numpy.roll(numpy.roll(u,1,1),1,1) - numpy.roll(numpy.roll(u,-1,1),1,0) - numpy.roll(numpy.roll(u,-1,0),1,1) + numpy.roll(numpy.roll(u,-1,1),-1,0)   )/ (2 * d**2)
        delta = (uxx + uyy)**2 - 4 * (uxx * uyy - uyx * uxy)
        z = numpy.sqrt( delta )
        return z
    def _get_roi( DP, roi, center,binning):
        xc, yc = center
        X = DP[yc-roi:yc+roi:binning,xc-roi:xc+roi:binning]
        return X
    def set_binning(data, binning):
        if binning>0:
            # Define kernel for convolution                                         
            kernel = numpy.ones([binning,binning]) 
            # Perform 2D convolution with input data and kernel 
            X = signal.convolve2d(data, kernel, mode='same')/kernel.sum()
        else:
            X = data
        return X

    ######
    dic   = args[0]
    geo   = args[1]
    proj  = args[2]
    empty = args[3]
    flat  = args[4]
    xc, yc = _get_center(data, proj)

    #operation on the detector domain:
    flat[flat == 0] = 1 
    flat[numpy.isnan(flat)] = 1
    data = data*flat # Flatfield application. Convention with DET group is a product between data and flat!
    
    if 0:
        data[empty > 0] = _operator_T(data).real[ empty > 0] # remove bad datapoints with Miquele's operator
    else:
        data[empty > 0] = -1

    back  = pi540D.backward540D ( data , geo)
    where = (back == -1)
    back = set_binning ( back, dic['binning'] )
    back[where] = -1
    
    backroi  = _get_roi( back, dic['roi'], [xc, yc],dic['binning'])
    where = _get_roi( where, dic['roi'], [xc, yc],dic['binning'])
    backroi[where] = -1

    return backroi
##############
def cat_preproc_ptycho_projections( dic ):
    """ Miqueles' function call to new restoration approach

    Args:
        dic (_type_): _description_

    Returns:
        output : restaured diffraction patterns
        elapsed_time : restoration time
    """    
    #-----------------------
    #read data using ssc-io:
    empty     = h5py.File(dic['empty'], 'r')['entry/data/data/'][0,0,:,:]
    measure,_ = io.read_volume(dic['data'],'numpy', use_MPI=True, nprocs=32)
    flat      = numpy.load(dic['flat']) # flatfield file needs to be a numpy!
    #------------------------------------
    # computing ssc-pimega 540D geometry:
    xdet     = pi540D.get_project_values_geometry()
    project  = pi540D.dictionary540D( xdet, dic['distance'] )
    project['s'] = [dic['susp'],dic['susp']]
    geometry = pi540D.geometry540D( project )
    #-------------------------------------------------------------------------------
    # applying the input dic['function'] to the ptychographic sequence measured (2d)
    # -> function must include restoration + all preprocessing details
    params = (dic, geometry, project, empty, flat )
    start = time()
    output,_ = pi540D.backward540D_batch( measure[1:], dic['distance'], dic['nproc'], [2*dic['roi']//dic['binning'], 2*dic['roi']//dic['binning']], dic['function'], params, dic['order'] )
    elapsed = time() - start
    return output, elapsed,geometry
#################<|MERGE_RESOLUTION|>--- conflicted
+++ resolved
@@ -14,11 +14,7 @@
 import sscCdi
 from sscPimega import pi540D
 from sscPimega import opt540D
-<<<<<<< HEAD
 from sscPimega import misc as miscPimega
-=======
-from sscPimega import miscPimega
->>>>>>> 65db7471
 
 ############################ OLD restoration BY GIOVANNI #####################################################
 
@@ -455,11 +451,6 @@
 
 
 def restoration_cat_2d(args,first_run=True):
-<<<<<<< HEAD
-    print("aaaaaaa")
-=======
-
->>>>>>> 65db7471
     jason, acquisition_folder, filename, filepath, geometry = args[0] , args[1], args[2], args[3], args[5]
     ibira_datafolder, scans_string  = jason['ProposalPath'],jason['scans_string']
     preview,save, read = jason['PreviewGCC'][0],jason['SaveDifpads'],jason['ReadRestauredDifpads']
