--- conflicted
+++ resolved
@@ -163,11 +163,7 @@
         sscCdi.caterete.misc.plotshow_cmap2(mean_raw_difpads, title=f'Raw Diffraction Patterns mean', savepath=jason['PreviewFolder'] + '/02_difpad_raw_mean.png')
 
     z1 = float(jason["DetDistance"]) * 1000  # Here comes the distance Geometry(Z1):
-<<<<<<< HEAD
-    susp = jason[ "susp"]
-=======
     susp = jason["ChipBorderRemoval"]
->>>>>>> a3a65595
     geometry = Geometry(z1,susp)
 
     os.system(f"h5clear -s {jason['EmptyFrame']}")
