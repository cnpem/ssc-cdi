--- conflicted
+++ resolved
@@ -242,13 +242,13 @@
     elif machine_selection == 'Local':
         gpus_slider.widget.value = 0
         gpus_slider.widget.max = 6
-<<<<<<< HEAD
-
-=======
+
+
+
         cpus_slider.widget.value = 32
         cpus_slider.widget.max  = 144
         
->>>>>>> f1846aa1
+
 def update_cpus_gpus(cpus,gpus,machine_selection):
     global_dict["CPUs"] = cpus
 
