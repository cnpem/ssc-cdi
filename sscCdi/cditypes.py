#We use the one encoding: utf8
import ctypes
from ctypes import *
import ctypes.util
import multiprocessing
import os
import sys

nthreads = multiprocessing.cpu_count()

# Load required libraies:

libstdcpp = ctypes.CDLL( ctypes.util.find_library( "stdc++" ), mode=ctypes.RTLD_GLOBAL )
libcufft  = ctypes.CDLL( ctypes.util.find_library( "cufft" ), mode=ctypes.RTLD_GLOBAL )
libcublas  = ctypes.CDLL( ctypes.util.find_library( "cublas" ), mode=ctypes.RTLD_GLOBAL )

_lib = "lib/libssccdi"

if sys.version_info[0] >= 3:
    import sysconfig
    ext = sysconfig.get_config_var('SO')
else:
    ext = '.so'

_path = os.path.dirname(os.path.abspath(__file__)) + os.path.sep + _lib + ext
<<<<<<< HEAD
libradon  = ctypes.CDLL(_path)

=======
# print(os.path.dirname(os.path.abspath(__file__)))
libradon  = ctypes.CDLL(_path)

#########################

# try:
#     print('to be done!') 
# except:
#     print ('ssc-ptycho: No CUDA Functions!!')

##############
#|          |#
##############
>>>>>>> 271cb010

if __name__ == "__main__":
   pass
<|MERGE_RESOLUTION|>--- conflicted
+++ resolved
@@ -23,10 +23,6 @@
     ext = '.so'
 
 _path = os.path.dirname(os.path.abspath(__file__)) + os.path.sep + _lib + ext
-<<<<<<< HEAD
-libradon  = ctypes.CDLL(_path)
-
-=======
 # print(os.path.dirname(os.path.abspath(__file__)))
 libradon  = ctypes.CDLL(_path)
 
@@ -40,7 +36,6 @@
 ##############
 #|          |#
 ##############
->>>>>>> 271cb010
 
 if __name__ == "__main__":
    pass
